--- conflicted
+++ resolved
@@ -291,11 +291,7 @@
     - will be cleaned in between evaluation runs
 
     - is not multi-threaded protected; take
-<<<<<<< HEAD
-      :py:meth:`tc.tc_c.buffers_lock` if you need to access it
-=======
       :py:meth:`tcfl.tc.tc_c.lock` if you need to access it
->>>>>>> 4f2624cd
       from different paralell execution methods
       (setup/start/eval/test/teardown methods are *always* executed
       serially).
