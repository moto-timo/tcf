--- conflicted
+++ resolved
@@ -636,13 +636,8 @@
             owner_s = ""
         print("%s %s%s" % (rt['fullid'], owner_s, power))
     elif verbosity == 2:
-<<<<<<< HEAD
         print(rt['fullid'])
-        commonl.data_dump_recursive(rt, prefix = "  ")
-=======
-        print rt['fullid']
         commonl.data_dump_recursive(rt, prefix = rt['fullid'])
->>>>>>> c7f3f0f2
     elif verbosity == 3:
         pprint.pprint(rt)
     else:
