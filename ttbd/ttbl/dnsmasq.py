--- conflicted
+++ resolved
@@ -120,12 +120,8 @@
         # DHCP info; in theory we wouldn't need to create the host
         # info, as the DHCP host info would do it--doesn't hurt
         # FIXME: parallelize for many
-<<<<<<< HEAD
-        for target in list(ttbl.config.targets.values()):
-=======
         dhcp_hosts = collections.defaultdict(dict)
         for target in ttbl.config.targets.values():
->>>>>>> c7f3f0f2
             interconnects = target.tags.get('interconnects', {})
             # iterate interconnects this thing connects to
             for interconnect_id, interconnect in interconnects.items():
@@ -235,7 +231,7 @@
                 f.write(config % ic.kws + "\n")
 
             # For each target we know can connect, create a dhcp-host entry
-            for target, data in dhcp_hosts.iteritems():
+            for target, data in dhcp_hosts.items():
                 infol = [
                     # we set a tag after the host name to match a
                     # host-specific dhcp-option line to it
