#! /usr/bin/python3
#
# Copyright (c) 2017 Intel Corporation
#
# SPDX-License-Identifier: Apache-2.0
#

"""
Internal API for *ttbd*

Note interfaces are added with :meth:`test_target.interface_add`, not
by subclassing. See as examples :class:`ttbl.console.interface` or
:class:`ttbl.power.interface`.

"""
import bisect
import collections
import contextlib
import errno
import fcntl
import fnmatch
import glob
import ipaddress
import json
import logging
import numbers
import os
import pprint
import random
import re
import shutil
import signal
import socket
import string
import subprocess
import sys
import tempfile
import threading
import time
import traceback
import types
import urllib.parse

import __main__
import requests
import usb.util

import commonl
import ttbl.user_control

logger = logging.root.getChild("ttb")

class test_target_e(Exception):
    """
    A base for all operations regarding test targets.
    """
    pass

class test_target_busy_e(test_target_e):
    def __init__(self, target, who, owner):
        test_target_e.__init__(
            self,
            "%s: '%s' tried to use busy target (owned by '%s')"
            % (target.id, who, owner))

class test_target_wrong_state_e(test_target_e):
    def __init__(self, target, state, expected_state):
        test_target_e.__init__(
            self,
            "%s: tried to use target in state '%s' but needs '%s')"
            % (target.id, state, expected_state))

class test_target_not_acquired_e(test_target_e):
    def __init__(self, target):
        test_target_e.__init__(
            self,
            "%s: tried to use non-acquired target" % target.id)

class test_target_release_denied_e(test_target_e):
    def __init__(self, target):
        test_target_e.__init__(
            self,
            "%s: tried to release target owned by another user" % target.id)


class test_target_not_admin_e(test_target_e):
    def __init__(self, target):
        test_target_e.__init__(
            self,
            "%s: need administrator rights" % target.id)

class test_target_logadapter_c(logging.LoggerAdapter):
    """
    Prefix to test target logging the name of the target and if
    acquired, the current owner.

    This is useful to correlate logs in server in client when
    diagnosing issues.
    """
    def process(self, msg, kwargs):
        target = self.target
        owner = target.owner_get()
        if owner:
            return ( 'target-%s[%s]: %s ' % (target.id, owner, msg), kwargs )
        else:
            return ( 'target-%s: %s ' % (target.id, msg), kwargs )

_who_daemon = None

def who_daemon():
    """
    Returns the internal user for daemon operations
    """
    return _who_daemon

def who_split(who):
    """
    Returns a tuple with target owner specification split in two parts, the
    userid and the ticket. The ticket will be None if the orders
    specification doesn't contain it.
    """
    if ":" in who:
        return who.split(":", 2)
    return who, None

def who_create(user_id, ticket = None):
    """
    Create a TTBD user descriptor from a user id name and a ticket

    :params str user_id: user's name / ID
    :params str ticket: (optional) ticket for the reservation

    :returns: (str) user id descriptor
    """
    if ticket != None and ticket != "":
        return user_id + ":" + ticket
    else:
        return user_id


class fsdb_c(object):
    """
    This is a very simple key/value flat database

    - sets are atomic and forcefully remove existing values
    - values are just strings
    - value are limited in size to 1K
    - if a field does not exist, its value is *None*

    The key space is flat, but with a convention of periods dividing
    fields, so that:

      l['a.b.c'] = 3

    is the equivalent to:

      l['a']['b']['c'] = 3

    it also makes it way faster and easier to filter for fields.

    This will be used to store data for each target; for implemntation
    examples, look at :class:`ttbl.fsdb_symlink_c`.
    """
    class exception(Exception):
        pass

    def keys(self, pattern = None):
        """
        List the fields/keys available in the database

        :param str pattern: (optional) pattern against the key names
          must match, in the style of :mod:`fnmatch`. By default, all
          keys are listed.

        :returns list: list of keys
        """
        raise NotImplementedError

    def get_as_slist(self, *patterns):
        """
        Return a sorted list of tuples *(KEY, VALUE)*\s available in the
        database.

        :param list(str) patterns: (optional) list of patterns of fields
          we must list in the style of :mod:`fnmatch`. By default, all
          keys are listed.

        :returns list(str, str): list of *(KEY, VALUE)* sorted by
          *KEY* (so *a.b.c*, representing *['a']['b']['c']* goes
          after *a.b*, representing *['a']['b']*).
        """
        raise NotImplementedError

    def get_as_dict(self, *patterns):
        """
        Return a dictionary of *KEY/VALUE*\s available in the
        database.

        :param str pattern: (optional) pattern against the key names
          must match, in the style of :mod:`fnmatch`. By default, all
          keys are listed.

        :returns dict: keys and values in dictionary form
        """
        raise NotImplementedError

    #: Regular expresion that determines the valid characters in a field
    key_valid_regex = re.compile(r"^[-\.a-zA-Z0-9_]+$")

    def set(self, key, value, force = True):
        """
        Set a value for a key in the database unless *key* already exists

        :param str key: name of the key to set

        :param str value: value to store; *None* to remove the field;
          only *string*, *integer*, *float* and *boolean* types

        :parm bool force: (optional; default *True*) if *key* exists,
          force the new value

        :return bool: *True* if the new value was set correctly;
          *False* if *key* already exists and *force* is *False*.
        """
        if not self.key_valid_regex.match(key):
            raise ValueError("%s: invalid key name (valid: %s)" \
                             % (key, self.key_valid_regex.pattern))
        if value != None:
            assert isinstance(value, (str, int, float, bool))
        raise NotImplementedError

    def get(self, key, default = None):
        """
        Return the value stored for a given key

        :param str key: name of the key to retrieve

        :param str default: (optional) value to return if *key* is not
          set; defaults to *None*.

        :returns str: value associated to *key* if *key* exists;
          otherwise *default*.
        """
        raise NotImplementedError



class fsdb_symlink_c(fsdb_c):
    """
    This implements a database by storing data on the destination
    argument of a Unix symbolic link

    Creating a symlink, takes only one atomic system call, which fails
    if the link already exists. Same to read it. Thus, for small
    values, it is very efficient.
    """
    class invalid_e(fsdb_c.exception):
        pass

    def __init__(self, dirname, use_uuid = None, concept = "directory"):
        """
        Initialize the database to be saved in the give location
        directory

        :param str location: Directory where the database will be kept
        """
        if not os.path.isdir(dirname):
            raise self.invalid_e("%s: invalid %s"
                                 % (os.path.basename(dirname), concept))
        if not os.access(dirname, os.R_OK | os.W_OK | os.X_OK):
            raise self.invalid_e("%s: cannot access %s"
                                 % (os.path.basename(dirname), concept))

        if use_uuid == None:
            self.uuid = commonl.mkid(str(id(self)) + str(os.getpid()))
        else:
            self.uuid = use_uuid

        self.location = dirname

    def keys(self, pattern = None):
        l = []
        for _rootname, _dirnames, filenames_raw in os.walk(self.location):
            filenames = []
            for filename_raw in filenames_raw:
                # need to filter with the unquoted name...
                filename = urllib.parse.unquote(filename_raw)
                if pattern == None or fnmatch.fnmatch(filename, pattern):
                    if os.path.islink(os.path.join(self.location, filename_raw)):
                        l.append(filename)
        return l

    def get_as_slist(self, *patterns):
        fl = []
        for _rootname, _dirnames, filenames_raw in os.walk(self.location):
            filenames = {}
            for filename in filenames_raw:
                filenames[urllib.parse.unquote(filename)] = filename
            if patterns:	# that means no args given
                use = {}
                for filename, filename_raw in filenames.items():
                    if commonl.field_needed(filename, patterns):
                        use[filename] = filename_raw
            else:
                use = filenames
            for filename, filename_raw in use.items():
                if os.path.islink(os.path.join(self.location, filename_raw)):
                    bisect.insort(fl, ( filename, self._get_raw(filename_raw) ))
        return fl

    def get_as_dict(self, *patterns):
        d = {}
        for _rootname, _dirnames, filenames_raw in os.walk(self.location):
            filenames = {}
            for filename in filenames_raw:
                filenames[urllib.parse.unquote(filename)] = filename
            if patterns:	# that means no args given
                use = {}
                for filename, filename_raw in filenames.items():
                    if commonl.field_needed(filename, patterns):
                        use[filename] = filename_raw
            else:
                use = filenames
            for filename, filename_raw in use.items():
                if os.path.islink(os.path.join(self.location, filename_raw)):
                    d[filename] = self._get_raw(filename_raw)
        return d

    def set(self, key, value, force = True):
        # escape out slashes and other unsavory characters in a non
        # destructive way that won't work as a filename
<<<<<<< HEAD
        key = urllib.parse.quote(
=======
        key_orig = key
        key = urllib.quote(
>>>>>>> 7f4c6f28
            key, safe = '-_ ' + string.ascii_letters + string.digits)
        location = os.path.join(self.location, key)
        if not self.key_valid_regex.match(key):
            raise ValueError("%s: invalid key name (valid: %s)" \
                             % (key, self.key_valid_regex.pattern))
        if value != None:
            # the storage is always a string, so encode what is not as
            # string as T:REPR, where T is type (b boolean, n number,
            # s string) and REPR is the textual repr, json valid
            if isinstance(value, bool):
                # do first, otherwise it will test as int
                value = "b:" + str(value)
            elif isinstance(value, numbers.Integral):
                # sadly, this looses precission in floats. A lot
                value = "i:%d" % value
            elif isinstance(value, numbers.Real):
                # sadly, this can loose precission in floats--FIXME:
                # better solution needed
                value = "f:%.10f" % value
            elif isinstance(value, str):
                if value.startswith("i:") \
                   or value.startswith("f:") \
                   or value.startswith("b:") \
                   or value.startswith("s:") \
                   or value == "":
                    value = "s:" + value
            else:
                raise ValueError("can't store value of type %s" % type(value))
            assert len(value) < 4096
        if value == None:
            # note that we are setting None (aka: removing the value)
            # we also need to remove any "subfield" -- KEY.a, KEY.b
            try:
                os.unlink(location)
            except OSError as e:
                if e.errno != errno.ENOENT:
                    raise
            # FIXME: this can be optimized a lot, now it is redoing a
            # lot of work
            for key_itr in self.keys(key_orig + ".*"):
                key_itr_raw = urllib.quote(
                    key_itr, safe = '-_ ' + string.ascii_letters + string.digits)
                location = os.path.join(self.location, key_itr_raw)
                try:
                    os.unlink(location)
                except OSError as e:
                    if e.errno != errno.ENOENT:
                        raise
            return True	# already wiped by someone else
        if force == False:
            try:
                os.symlink(value, location)
            except OSError as e:
                if e.errno != errno.EEXIST:
                    raise
                # ignore if it already exists
                return False
            return True

        # New location, add a unique thing to it so there is no
        # collision if more than one process is trying to modify
        # at the same time; they can override each other, that's
        # ok--the last one wins.
        location_new = location + "-" + str(os.getpid())
        commonl.rm_f(location_new)
        os.symlink(value, location_new)
        os.rename(location_new, location)
        return True

    def _get_raw(self, key, default = None):
        location = os.path.join(self.location, key)
        try:
            value = os.readlink(location)
            # if the value was type encoded (see set()), decode it;
            # otherwise, it is a string
            if value.startswith("i:"):
                return json.loads(value.split(":", 1)[1])
            if value.startswith("f:"):
                return json.loads(value.split(":", 1)[1])
            if value.startswith("b:"):
                val = value.split(":", 1)[1]
                if val == "True":
                    return True
                elif val == "False":
                    return False
                raise ValueError("fsdb %s: key %s bad boolean '%s'"
                                 % (self.location, key, value))
            if value.startswith("s:"):
                # string that might start with s: or empty
                return value.split(":", 1)[1]
            return value	# other string
        except OSError as e:
            if e.errno == errno.ENOENT:
                return default
            raise

    def get(self, key, default = None):
        # escape out slashes and other unsavory characters in a non
        # destructive way that won't work as a filename
        key = urllib.parse.quote(
            key, safe = '-_ ' + string.ascii_letters + string.digits)
        return self._get_raw(key, default = default)


class process_posix_file_lock_c(object):
    """
    Very simple interprocess file-based spinning lock

    .. warning::

       - Won't work between threads of a process

       - If a process dies, the next process can acquire it but there
         will be no warning about the previous process having died,
         thus state protected by the lock might be inconsistent
    """

    class timeout_e(Exception):
        pass

    def __init__(self, lockfile, timeout = 20, wait = 0.3):
        self.lockfile = lockfile
        self.timeout = timeout
        self.wait = wait
        self.fd = None
        # ensure the file is created
        with open(self.lockfile, "w+") as f:
            f.write("")

    def acquire(self):
        ts0 = time.time()
        self.fd = os.open(self.lockfile, os.O_RDWR | os.O_EXCL)
        while True:
            try:
                fcntl.flock(self.fd, fcntl.LOCK_EX | fcntl.LOCK_NB)
                break
            except IOError as e:
                if e.errno != errno.EAGAIN:
                    raise
                time.sleep(self.wait)
                ts = time.time()
                if ts - ts0 > self.timeout:
                    raise self.timeout_e

    def release(self):
        os.close(self.fd)
        self.fd = None

    def locked(self):
        return self.fd != None

    def __enter__(self):
        self.acquire()
        return self

    def __exit__(self, _a, _b, _c):
        self.release()




class acquirer_c(object):
    """
    Interface to resource acquisition managers/schedulers

    A subclass of this is instantiated to manage the access to
    resources that can be contended; when using the TCF remoting
    mechanism that deals with targets connected to the current host,
    for example, this is :class:`ttbl.symlink_acquirer_c`.

    This can however, use any other resource manager.

    The operations in here can raise any exception, but mostly the
    ones derived from :class:`ttbl.acquirer_c.exception`:

    - :class:`ttbl.acquirer_c.timeout_e`
    - :class:`ttbl.acquirer_c.busy_e`
    - :class:`ttbl.acquirer_c.no_rights_e`
    - :class:`ttbl.acquirer_c.cant_release_not_owner_e`
    - :class:`ttbl.acquirer_c.cant_release_not_acquired_e`

    """
    def __init__(self, target):
        assert isinstance(target, ttbl.test_target)
        self.target = target

    class exception(Exception):
        "General exception for acquisition system errors"
        def __init__(self):
            Exception.__init__(self, self.__doc__)

        def __repr__(self):
            return self.__doc__

    class timeout_e(exception):
        "Timeout acquiring"
        pass

    class busy_e(exception):
        "The resource is busy, can't acquire"
        pass

    class no_rights_e(exception):
        "Not enought rights to perform the operation"
        pass

    class cant_release_not_owner_e(exception):
        "Cannot release since the resource is acquired by someone else"
        pass

    class cant_release_not_acquired_e(exception):
        "Cannot release since the resource is not acquired"
        pass

    def acquire(self, who, force):
        """
        Acquire the resource for the given user

        The implementation is allowed to spin for a little while to
        get it done, but in general this shall be a non-blocking
        operation, return busy if not available.

        :param str who: user name
        :param bool force: force the acquisition (overriding current
          user); this assumes the user *who* has permissions to do so;
          if not, raise an exception child of
          :class:`ttbl.acquirer_c.exception`.

        :raises busy_e: if the target is busy and could not be acquired
        :raises acquirer_c.timeout_e: some sort of timeout happened
        :raises no_rights_e: not enough privileges for the operation
        """
        raise NotImplementedError

    def release(self, who, force):
        """
        Release the resource from the given user

        :param str who: user name
        :param bool force: force the release (overriding current
          user); this assumes the user *who* has permissions to do so;
          if not, raise an exception child of
          :class:`ttbl.acquirer_c.exception`.
        """
        raise NotImplementedError

    def get(self):
        """
        Return the current resource owner
        """
        raise NotImplementedError


class symlink_acquirer_c(acquirer_c):
    """
    The lamest file-system based mutex ever

    This is a rentrant mutex implemented using symlinks (an atomic
    operation under POSIX).

    To create it, declare the location where it will be and a string
    the *owner*. Then you can acquire() or release() it. If it is
    already acquired, it can spin busy wait on it (if given a timeout)
    or just fail. You can only release if you own it.

    Why like this? We'll have multiple processes doing this on behalf
    of remote clients (so it makes no sense to track owner by PID. The
    caller decides who gets to override and all APIs agree to use it
    (as it is advisory).

    .. warning:: The reentrancy of the lock assumes that the owner
      will use a single thread of execution to operate under it.

      Thus, the following scenario would fail and cause a race
      condition:

        - Thread A: acquires as owner-A
        - Thread B: starts to acquire as owner-A
        - Thread A: releases as owner-A (now released)
        - Thread B: verifies it was acquired by owner-A so passes as
          acquired
        - Thread B: MISTAKENLY assumes it owns the mutex when it is
          released in reality

      So use a different owner for each thread of execution.

    """

    def __init__(self, target, wait_period = 0.5):
        assert wait_period > 0
        ttbl.acquirer_c.__init__(self, target)
        self.target = target
        self.location = os.path.join(target.state_dir, "mutex")
        self.wait_period = wait_period

    def acquire(self, who, force):
        """
        Acquire the mutex, blocking until acquired
        """
        if force:
            commonl.rm_f(self.location)
        else:
            current_owner = self.get()
            if current_owner != None and current_owner == who:
                return	# we already own it
        try:
            os.symlink(who, self.location)
        except OSError as e:
            if e.errno == errno.EEXIST:
                raise self.busy_e()
            raise

    def release(self, who, force):
        if force:
            try:
                os.unlink(self.location)
            except OSError as e:
                if e.errno == errno.ENOENT:
                    pass
                raise
            return
        try:
            link_dest = os.readlink(self.location)
        except OSError as e:
            if e.errno == errno.ENOENT:
                raise self.cant_release_not_acquired_e()
        # Here is the thinking: if you have a right to release this
        # mutex is because you own it; thus, it won't change since the
        # time we read its target until you get to unlock it by
        # removing the file. Yeah, some other process could have come
        # in the middle and removed it and then we are done. Window
        # for race condition
        # I'd rather have an atomic 'unlink if target matches...'
        if link_dest != who:
            raise self.cant_release_not_owner_e()
        os.unlink(self.location)


    def get(self):
        try:
            return os.readlink(self.location)
        except OSError as e:
            if e.errno == errno.ENOENT:
                return None
            raise

class tt_interface_impl_c(object):
    def __init__(self, name = None, **kwargs):
        self.name = name
        #: Unique Physical IDentification
        #:
        #: flat dictionary of keys to report HW information for
        #: inventory purposes of whichever HW component is used to
        #: implement this driver.
        #:
        #: Normally set from the driver with a call to
        #: :meth:`upid_set`; howevr, after instantiation, more fields
        #: can be added to a driver with information that can be
        #: useful to locate a piece of HW. Eg:
        #:
        #: >>> console_pc = ttbl.console.generic_c(chunk_size = 8,
        #: >>>     interchunk_wait = 0.15)
        #: >>> console_pc.upid_set("RS-232C over USB", dict(
        #: >>>     serial_number = "RS33433E",
        #: >>>     location = "USB port #4 front"))
        self.upid = kwargs
        #: Unique ID for this instrument/device -- this gets filled in
        #: by the daemon upon initialization
        self.upid_index = None

    def upid_set(self, name_long, **kwargs):
        """
        Set :data:`upid` information in a single shot

        :param str name_long: Long name of the physical component that
          implements this interface functionality.

          This gets registered as instrument property *name_long* and
          if the instrument has defined no short *name* property, it
          will be registered as such.

          The short *name* has more restrictions, thus it is
          recommended implementations set it.

        :param dict kwargs: fields and values (strings) to report for
          the physical component that implements this interface's
          functionality; it is important to specify here a unique
          piece of information that will allow this component to be
          reported separately in the instrumentation section of the
          inventory. Eg: serial numbers or paths to unique devices.

        For example:

        >>> impl_object.upid_set("ACME power controller", serial_number = "XJ323232")

        This is normally called from the *__init__()* function of a
        component driver, that must inherit :class:`tt_interface_impl_c`.
        """
        assert isinstance(name_long, str), \
            "name_long: expected a string; got %s" % type(name_long)
        for key, val in kwargs.items():
            assert val == None or isinstance(val, (str, int,
                                                   float, bool)), \
                "UPID field '%s' must be string|number|bool; got %s" \
                % (key, type(val))
        if not self.name:
            self.name = name_long
        kwargs['name_long'] = name_long
        self.upid = kwargs


class tt_interface(object):
    """A target specific interface

    This class can be subclassed and then instanced to create a target
    specific interface for implementing any kind of functionality. For
    example, the :class:`console <ttbl.console.interface>`, in a
    configuration file when the target is added:

    >>> target = test_target("TARGETNAME")
    >>> ttbl.config.target_add(target)
    >>>
    >>> target.interface_add(
    >>>     "console",
    >>>     ttbl.console.interface(
    >>>         serial0 = ttbl.console.serial_pc("/dev/ttyS0")
    >>>         serial1 = ttbl.console.serial_pc("/dev/ttyS1")
    >>>         default = "serial0",
    >>>     )
    >>> )

    creates an instance of the *console* interface with access to two
    console. The interface is then available over HTTP
    ``https://SERVER/ttb-vN/target/TARGETNAME/console/*``

    A common pattern for interfaces is to be composed of multiple
    components, with a different implementation driver for each. For
    that, a class named *impl_c* is created to define the base
    interface that all the implementation drivers need to support.

    To create methods that are served over the
    ``https://SERVER/ttb-vN/target/TARGETNAME/INTERFACENAME/*`` url,
    create methods in the subclass called *METHOD_NAME* with the
    signature:

    >>>     def METHOD_NAME(self, target, who, args, files, user_path):
    >>>         impl, component = self.arg_impl_get(args, "component")
    >>>         arg1 = args.get('arg1', None)
    >>>         arg2 = args.get('arg2', None)
    >>>         ...

    where:

    - *METHOD* is *put*, *get*, *post* or *delete* (HTTP methods)

    - *NAME* is the method name (eg: *set_state*)

    - *target* is the target object this call is happening onto

    - *who* is the (logged in) user making this call

    - *args* is a dictionary of arguments passed by the client for the
      HTTP call keyed by name (a string)

    - *files* dictionrary of files passed to the HTTP request (FIXME:
       doc properly)

    - *user_path* is a string describing the space in the filesystem
      where files for this user are stored

    Return values:

     - these methods can throw an exception on error (and an error code will
       be sent to the client)

     - a dictionary of keys and values to return to the client as JSON
       (so JSON encodeable).

       To stream a file as output, any other keys are ignored and the
       following keys are interpreted, with special meaning

       - *stream_file*: (string) the named file will be streamed to the client
       - *stream_offset*: (positive integer) the file *steam_file*
         will be streamed starting at the given offset.
       - *stream-generation*: (positive monotonically increasing
         integer) a number that describes the current iteration of
         this file that might be reset [and thus bringing its apparent
         size to the client to zero] upon certain operations (for
         example, for serial console captures, when the target power
         cycles, this number goes up and the capture size starts at
         zero).

       An X-stream-gen-offset header will be returned to the client
       with the string *GENERATION OFFSET*, where the current
       generation of the stream as provided and the offset that was
       used, possibly capped to the actual maximum offset are
       returned.

       This way the client can use OFFSET+Conten-Length to tell the
       next offset to query.

    When multiple components are used to implement the functionality
    of an interface or to expose multiple instruments that
    implement the functionality (such as in
    :class:`ttbl.power.interface` or :class:`ttbl.console.interface`),
    use methods:

    - :meth:`impls_set`

    See as an example the :class:`debug <ttbl.debug.interface>` class.

    """

    def __init__(self):
        #: List of components that implement this interface
        #:
        #: (for interfaces that support multiple components only)
        #:
        #: This has to be an ordered dict because the user might care about
        #: order (eg: power rails need to be executed in the given order)
        self.impls = collections.OrderedDict()
        #: Map of names in :data:`impls` that are actually an alias
        #: and which entry they are aliasing.
        self.aliases = dict()
        #: class the implementations to for this interface are based
        #: on [set by the initial call to :meth:`impls_set`]
        self.cls = None

    def _target_setup(self, target, iface_name):
        # FIXME: move to public interface
        """
        Called when the interface is added to a target to initialize
        the needed target aspect (such as adding tags/metadata)
        """
        raise NotImplementedError


    def _release_hook(self, target, force):
        # FIXME: move to public interface
        # FIXME: remove force, unuused
        """
        Called when the target is released
        """
        raise NotImplementedError

    def _init_by_name(self, name, impl, aliases):
        if isinstance(impl, self.cls):
            if name in self.impls:
                raise AssertionError("component '%s' already exists "
                                     % name)
            self.impls[name] = impl
        elif isinstance(impl, str):		# alias...
            aliases[name] = impl			# ...process later
        else:
            raise AssertionError(
                "'%s' implementation is type %s, " \
                "expected %s or str" % (
                    name, type(impl).__name__,
                    self.cls
                ))

    def _aliases_update(self, aliases):
        for alias, component in aliases.items():
            if component not in self.impls:
                raise AssertionError(
                    "alias '%s' refers to an component "
                    "'%s' that does not exist (%s)"
                    % (alias, component, " ".join(list(self.impls.keys()))))
            self.aliases[alias] = component

    def impl_add(self, name, impl):
        """
        Append a new implementation to the list of implementations
        this interface supports.

        This can be used after an interface has been declared, such
        as:

        >>> target = ttbl.test_target('somename')
        >>> target.interface_add('power', ttbl.power.interface(*power_rail))
        >>> target.power.impl_add('newcomponent', impl_object)

        :param str name: implementation's name
        :param impl: object that defines the implementation; this must
          be an instance of the class :data:`cls` (this gets set by the
          first call to :meth:`impls_set`.
        """
        aliases = {}
        self._init_by_name(name, impl, aliases)
        self._aliases_update(aliases)

    def impls_set(self, impls, kwimpls, cls):
        """
        Record in *self.impls* a given set of implementations (or components)

        This is only used for interfaces that support multiple components.

        :param list impls: list of objects of type *cls* or of tuples
          *(NAME, IMPL)* to serve as implementations for the
          interface; when non named, they will be called *componentN*

        :param dict impls: dictionary keyed by name of objects of type
          *cls* to serve as implementatons for the interface.

        :param type cls: base class for the implementations (eg:
          :class:`ttbl.console.impl_c`)

        This is meant to be used straight in the constructor of a
        derivative of :class:`ttbl.tt_interface` such as:

        >>> class my_base_impl_c(object):
        >>>     ...
        >>> class my_interface(ttbl.tt_interface):
        >>>     def __init__(*impls, **kwimpls):
        >>>         ttbl.tt_interface(self)
        >>>         self.impls_set(impls, kwimplws, my_base_implc_c)

        and it allows to specify the interface implementations in
        multiple ways:

        - a sorted list of implementations (which will be given generic
          component names such as *component0*, *component1*):

          >>> target.interface_add("my", my_interface(
          >>>     an_impl(args),
          >>>     another_impl(args),
          >>> ))

        - *COMPONENTNAME = IMPLEMENTATION* (python initializers),
          which allows to name the components (and keep the order
          in Python 3 only):

          >>> target.interface_add("my", my_interface(
          >>>     something = an_impl(args),
          >>>     someotherthing = another_impl(args),
          >>> ))

        - a list of tuples *( COMPONENTNAME, IMPLEMENTATION )*, which
          allow to name the implementations keeping the order (in Python 2):

          >>> target.interface_add("my", my_interface(
          >>>     ( something, an_impl(args) ),
          >>>     ( someotherthing, another_impl(args) ),
          >>> ))

        all forms can be combined; as well, if the implementation is
        the name of an existing component, then it becomes an alias.
        """
        assert isinstance(impls, collections.Iterable)
        assert isinstance(kwimpls, dict), \
            "impls must be a dictionary keyed by console name; got %s" \
            % type(impls).__name__
        assert issubclass(cls, object)

        # initialize for impl_add()
        self.cls = cls
        aliases = {}

        count = 0
        for impl in impls:
            if isinstance(impl, tuple):
                assert len(impl) == 2, \
                    "tuple of implementations has to have two elements; " \
                    "got %d" % len(impl)
                name, pc = impl
                assert isinstance(name, str), \
                    "tuple[0] has to be a string, got %s" % type(name)
                assert isinstance(pc, (cls, str)), \
                    "tuple[1] has to be a %s or str, got %s" % (cls, type(pc))
                self._init_by_name(name, pc, aliases)
            elif isinstance(impl, cls):
                self._init_by_name("component%d" % count, impl, aliases)
            else:
                raise RuntimeError("list of implementations have to be "
                                   "either instances of subclasses of %s "
                                   " or tuples of (NAME, INSTANCE);"
                                   " %s is a %s"
                                   % (cls, impl, type(impl)))
            count += 1

        for name, impl in list(kwimpls.items()):
            self._init_by_name(name, impl, aliases)
        self._aliases_update(aliases)

    @staticmethod
    def _arg_get(args, name):
        if name not in args:
            raise RuntimeError("missing '%s' argument" % name)
        return args[name]

    @staticmethod
    def arg_get(args, arg_name, arg_type,
                allow_missing = False, default = None):
        """Return the value of an argument passed to the call

        Given the arguments passed with an HTTP request check if one
        called ARG_NAME of type ARG_TYPE is present, return whatever
        value it has.

        Now, some values can be passed JSON encoded, some not -- this
        is done for making it easy on the client side, so it can do
        calls with curl/wget without having to mess it up too much:

        :returns: the value
        """
        assert isinstance(args, dict)
        assert isinstance(arg_name, str)
        assert arg_type == None or isinstance(arg_type, type)\
            or isinstance(arg_type, tuple) and all(isinstance(i, type)
                                                   for i in arg_type)
        assert isinstance(allow_missing, bool)
        if not arg_name in args:
            if allow_missing:
                return default
            raise RuntimeError("missing '%s' argument" % arg_name)
        try:
            # support direct calling inside the daemon; if it is a
            # basestring, we consider it might be JSON and decode it 
            arg = args[arg_name]
            if isinstance(arg, str):
                arg = json.loads(arg)
        except ValueError as e:
            # so let's assume is not properly JSON encoded and it is
            # just a string to pass along
            arg = args[arg_name]
            # all this is backwards compat..... fugly, yes; but early clients
            # failed to properly json encode args; also, when calling
            # from curl with -d it becomes more ellaborate, so let's
            # keep it.
            if arg in ( "none", "None", "null" ):
                arg = None
            elif arg in ( "True", "true" ):
                arg = True
            elif arg in ( "False", "false" ):
                arg = False
            else:
                # if we are expecting another type, let's try to
                # convert it
                if arg_type and arg_type != str:
                    try:
                        arg = arg_type(arg)
                    except ValueError:
                        raise ValueError(
                            "%s: can't convert expected type %s; value: %s"
                            % (arg_name, arg_type.__name__, arg))
        if arg_type != None and not isinstance(arg, arg_type):
            raise RuntimeError(
                "%s: argument must be a %s; got '%s'"
                % (arg_name, arg_type.__name__, type(arg).__name__))
        return arg

    def impl_get_by_name(self, arg, arg_name = "component"):
        """
        Return an interface's component implementation by name
        """
        if arg in self.aliases:		# translate?
            arg = self.aliases[arg]
        if arg in self.impls:
            return self.impls[arg], arg
        raise IndexError("%s: unknown %s" % (arg, arg_name))


    def arg_impl_get(self, args, arg_name, allow_missing = False):
        """
        Return an interface's component implementation by name

        Given the arguments passed with an HTTP request
        check if one called ARG_NAME is present, we want to get
        args[ARG_NAME] and self.impl[ARG_NAME].

        :returns: the implementation in *self.impls* for the component
          specified in the args
        """
        arg = self.arg_get(args, arg_name, str, allow_missing)
        if arg == None:
            return None, None
        return self.impl_get_by_name(arg, arg_name)


    def args_impls_get(self, args):
        """
        Return a list of components by name or all if none given

        If no *component* argument is given, return the whole list of
        component implementations, otherwise only the selected one.

        (internal interface)

        :params dict args: dictionary of arguments keyed by argument
          name:

          - *component*: a  component name to consider, if none, all
          - *components*: list of component names to consider, if none, all
          - *components_exclude*: (optional) list of components to exclude

        :returns: a tuple of *(list, bool)*; list of a list of
          implementations that need to be operated on; bool is *True*
          if the list refers to all the components because the user
          specified no *component* or *components* argument in the
          call. *False* means only specific implementations are being
          refered.
        """
        impl, component = self.arg_impl_get(args, 'component',
                                            allow_missing = True)
        components_exclude = args.get('components_exclude', [])
        components = args.get('components', [])
        if impl == None:
            # no component was specified, so we operate over all the
            # components unless components was given
            # KEEP THE ORDER
            if components:
                impls = []
                for component in components:
                    impl, name = self.impl_get_by_name(
                        component, arg_name = "component")
                    impls.append(( name, impl ))
                # even if it might be all, we don't now for sure
                _all = False
            else:
                impls = list(self.impls.items())
                _all = True
        else:
            impls = [ ( component, impl ) ]
            _all = False
        if components_exclude:
            # if we are excluding components, then we need to reset
            # the list and also the _all flag
            new_impls = [ i for i in impls if i[0] not in components_exclude ]
            if len(new_impls) < len(impls):
                _all = False
                impls = new_impls
        return impls, _all


    @staticmethod
    def assert_return_type(val, expected_type, target, component, call,
                           none_ok = False):
        """
        Assert a value generated from a target interface call driver
        is of the right type and complain otherwise
        """
        assert isinstance(expected_type, type)
        assert isinstance(target, ttbl.test_target)
        assert component == None or isinstance(component, str)
        assert isinstance(call, str)
        assert isinstance(none_ok, bool)
        if none_ok == True and val == None:
            return
        assert isinstance(val, expected_type), \
            "%s::%s[%s](): driver returned %s, expected %s" \
            % (target.id, call, component,
               type(val).__name__, expected_type.__name__)


    @staticmethod
    def instrument_mkindex(name, upid, kws):
        if name:
            name = name % kws
            index = commonl.mkid(name + pprint.pformat(upid), l = 4)
        else:
            index = commonl.mkid(pprint.pformat(upid), l = 4)
        return name, index

    def instrumentation_publish_component(
            self, target, iface_name,
            index, instrument_name, upid, components = None, kws = None):
        """
        Publish in the target's inventory information about the
        instrumentations that implements the functionalities of the
        components of this interface
        """

        assert components == None or isinstance(components, list)
        if kws == None:
            kws = commonl.dict_missing_c({}, "n/a")
            kws.update(target.kws)
            kws.update(target.fsdb.get_as_dict())
        if index == None:
            instrument_name, index = \
                self.instrument_mkindex(instrument_name, upid, kws)
        prefix = "instrumentation." + index
        target.property_set(prefix + ".name", instrument_name)
        for key, val in upid.items():
            if val:
                # there might be empty values, as defaults, so we ignore them
                if isinstance(val, str):
                    # if it is a string, it is a template
                    target.property_set(prefix + "." + key, val % kws)
                else:
                    target.property_set(prefix + "." + key, val)
        if components:
            target.property_set(prefix + ".functions." + iface_name,
                                ":".join(components))
        else:
            target.property_set(prefix + ".functions." + iface_name,
                                "true")

    def instrumentation_publish(self, target, iface_name):
        """
        Publish in the target's inventory information about the
        instrumentations that implements the functionalities of the
        components of this interface
        """
        assert isinstance(target, ttbl.test_target)
        assert isinstance(iface_name, str)

        tags_interface = collections.OrderedDict()
        components_by_index = collections.defaultdict(list)
        name_by_index = {}
        upid_by_index = {}
        kws = commonl.dict_missing_c({}, "n/a")
        kws.update(target.kws)
        kws.update(target.fsdb.get_as_dict())
        for component in list(self.impls.keys()):
            # validate image types (from the keys) are valid from
            # the components and aliases
            impl, _ = self.impl_get_by_name(component, "component")
            instrument_name, index = \
                self.instrument_mkindex(impl.name, impl.upid, kws)
            tags_interface[component] = {
                "instrument": index
            }
            impl.upid_index = index
            # FIXME: there must be a more efficient way than using
            # pprint.pformat
            components_by_index[index].append(component)
            name_by_index[index] = instrument_name
            upid_by_index[index] = impl.upid

        for index, components in components_by_index.items():
            self.instrumentation_publish_component(
                target, iface_name, index,
                name_by_index.get(index, None), upid_by_index[index],
                components,
                kws = kws)
        target.tags['interfaces'][iface_name] = tags_interface


    def request_process(self, target, who, method, call,
                        args, files, user_path):
        """
        Process a request into this interface from a proxy / brokerage

        When the ttbd daemon is exporting access to a target via any
        interface (e.g: REST over Flask or D-Bus or whatever), this
        implements a brige to pipe those requests in to this
        interface.

        :param test_target target: target upon which we are operating
        :param str who: user who is making the request
        :param str method: 'POST', 'GET', 'DELETE' or 'PUT' (mapping
          to HTTP requests)
        :param str call: interface's operation to perform (it'd map to
          the different methods the interface exposes)
        :param dict args: dictionary of key/value with the arguments
          to the call, some might be JSON encoded.
        :param dict files: dictionary of key/value with the files
          uploaded via forms
          (https://flask.palletsprojects.com/en/1.1.x/api/#flask.Request.form)
        :param str user_path: Path to where user files are located

        :returns: dictionary of results, call specific
          e.g.:

          >>> dict(
          >>>    result = "SOMETHING",	# convention for unified result
          >>>    output = "something",
          >>>    value = 43
          >>> )

        For an example, see :class:`ttbl.power.interface`.
        """
        assert isinstance(target, test_target)
        assert isinstance(who, str)
        assert isinstance(method, str) \
            and method in ( 'POST', 'GET', 'DELETE', 'PUT' )
        assert isinstance(call, str)
        assert isinstance(args, dict)
        assert user_path != None and isinstance(user_path, str)
        raise NotImplementedError("%s|%s: unsupported" % (method, call))
        # Note that upon return, the calling layer will add a field
        # 'diagnostics', so don't use that
        #
        #return dict(result = "SOMETHING")
        #
        # to streaming a file
        #
        #return dict(stream_file = CAPTURE_FILE, stream_offset = OFFSET)


# FIXME: yeah, ugly, but import dependency hell
from . import allocation
import ttbl.config


class test_target(object):

    #: Path where the runtime state is stored
    state_path = None

    #: Path where files are stored
    files_path = None

    #: Properties that normal users (non-admins) can set when owning a
    #: target and that will be reset when releasing a target (except
    #: if listed in :data:`properties_keep_on_release`)
    #:
    #: Note this is a global variable that can be speciazed to each
    #: class/target.
    properties_user = set([
        # provisioning OS mode
        'pos_mode',
        re.compile('^pos_root_[_a-z0-9A-Z]+$'),
    ])
    #: Properties that should not be cleared on target release
    properties_keep_on_release = set([
        re.compile('^pos_root_[_a-z0-9A-Z]+$'),
        'linux_options_append',
    ])

    """
    A test target base class
    """
    def __init__(self, __id, _tags = None, _type = None, fsdb = None):
        self.id = __id    #: Target name/identifier
        #: Target's tags
        #:
        #: FIXME document more
        #:
        self.tags = {
            'interconnects': {},
        }
        #: List of targets this target is a thing to; see
        #: class:`ttbl.things.interface`
        #:
        #: FIXME: this needs to be moved to that interface
        self.thing_to = set()
        if _tags:
            self.tags.update(_tags)
        if _type != None:
            self._type = _type
        else:
            self._type = type(self).__name__
        self.tags['id'] =  __id
        self.tags['type'] = self._type
        self.log = test_target_logadapter_c(logging.getLogger(), None)
        self.log.target = self
        self.log.propagate = False
        # List of interfaces that this target supports; updated by
        # interface_add().
        self.tags['interfaces'] = {}

        # Create the directory where we'll keep the target's state
        self.state_dir = os.path.join(self.state_path, self.id)
        commonl.makedirs_p(self.state_dir, 0o2770,
                           "target %s's state" % self.id)
        commonl.makedirs_p(os.path.join(self.state_dir, "queue"), 0o2770,
                           "target %s's allocation queue" % self.id)
        self.lock = process_posix_file_lock_c(
            os.path.join(self.state_dir, "lockfile"))
        #: filesystem database of target state; the multiple daemon
        #: processes use this to store information that reflect's the
        #: target's state.
        if fsdb == None:
            self.fsdb = fsdb_symlink_c(self.state_dir)
        else:
            assert isinstance(fsdb, fsdb_c), \
                "fsdb %s must inherit ttbl.fsdb_c" % fsdb
            self.fsdb = fsdb

        #: Keywords that can be used to substitute values in commands,
        #: messages. Target's tags are translated to keywords
        #: here. :func:`ttbl.config.target_add` will update this with
        #: the final list of tags.
        self.kws = {}

        #: Functions to call when the target is released (things like
        #: removing tunnels the user created, resetting debug state,
        #: etc); this is meant to leave the target's state pristine
        #: so that it does not affect the next user that acquires it.
        #: Each interface will add as needed, so it gets executed upon
        #: :meth:`release`, under the owned lock.
        self.release_hooks = set()

        #: Keep places where interfaces were registered from
        self.interface_origin = {}
        #: FIXME
        self._acquirer = None

        #:
        #: Pre/post power on/off hooks
        #:
        #: For historical reasons, these lists are here instead of on
        #: the new power interface extension--at some point they will
        #: be moved
        #:
        #: FIXME: move to target.power.
        self.power_on_pre_fns = []
        self.power_on_post_fns = []
        self.power_off_pre_fns = []
        self.power_off_post_fns = []

    @classmethod
    def known_targets(cls):
        """
        Return list of known targets descriptors
        """
        return ttbl.config.targets.values()

    @classmethod
    def get(cls, target_name):
        """
        Return an object descripting an existing target name

        :param str: name of target (which shall be available in
          configuration)
        """
        return ttbl.config.targets.get(target_name, None)

    @classmethod
    def get_for_user(cls, target_name, calling_user):
        """
        If *calling_user* has permission to see & user *target_name*,
        return the target descriptor

        :param str target_name: target's name
        :param ttbl.user_control.User calling_user: descriptor of user
          who is trying to access the target.

        :return ttbl.test_target: if target exists and the user is
          allowed to see and use it, descriptor to it, *None*
          otherwise.        
        """
        assert isinstance(target_name, str)
        assert isinstance(calling_user, ttbl.user_control.User)
        target = cls.get(target_name)
        if not target:
            return None
        if not target.check_user_allowed(calling_user):
            return None
        return target

    def check_user_allowed(self, user):
        """
        Return if *user* is allowed to see/use this target

        :param ttbl.user_control.User user: descriptor of user
          who is trying to access the target.
        """
        assert isinstance(user, ttbl.user_control.User)
        if user.role_get('admin'):	# admins are always in
            return True

        # Note we get it only from the tags, so it cannot be overriden
        # by fsdb
        roles_required = self.tags.get('_roles_required', [])
        roles_excluded = self.tags.get('_roles_excluded', [])
        for role in roles_excluded:	# users to be excluded
            if user.role_get(role):
                return False
        if roles_required:		# do you require a role?
            for role in roles_required:
                if user.role_get(role):
                    return True		# it has the role, good
            return False		# does not have it, out

        # If there are no requirements and no exclusions, by default
        # you can come in
        return True

    def to_dict(self, projections = None):
        """
        Return all of the target's data as a dictionary

        :param list projections: (optional) list of fields to include
          (default: all).

          Field names can use periods to dig into dictionaries.

          Field names can match :mod:`fnmatch` regular
          expressions.
        """

        # Set read-only values from config as base
        # why convert from flat to dict and then back to dict? Well,
        # because it is way easier to filter on flat triyng to keep
        # what has to be there and what not. And the performance at
        # the end might not be much more or less...
        l = commonl.dict_to_flat(self.tags, projections,
                                 sort = False, empty_dict = True)

        # Override with changeable stuff set by users
        #
        # Note things such as 'disabled', and 'powered' come from
        # self.fsdb
        # we are unfolding the flat field list l['a.b.c'] = 3 we get
        # from fsdb to -> r['a']['b']['c'] = 3
        l += self.fsdb.get_as_slist(*projections)
        r = commonl.flat_slist_to_dict(l)

	# mandatory fields, override them all
        if commonl.field_needed('owner', projections):
            owner = self.owner_get()
            if owner:
                r['owner'] = owner
            else:
                # forcibly delete the key if it might have existed
                # from the tags or fsdb
                try:
                    del r['owner']
                except KeyError:
                    pass

        # these two fields are synthetic, they don't exist on fsdb, we
        # create them from the allocator information
        _queue_needed = commonl.field_needed('_alloc.queue', projections)
        _queue_preemption_needed = \
            commonl.field_needed('_alloc.queue_preemption', projections)
        if _queue_needed or _queue_preemption_needed:
            waiters, preempt_in_queue = \
                allocation._target_queue_load(self)
            if _queue_needed:
                if waiters:
                    r.setdefault('_alloc', {})
                    # override with this format
                    r['_alloc']['queue'] = {}
                    for prio, ts, flags, allocid, _ in reversed(waiters):
                        r['_alloc']['queue'][allocid] = dict(
                            priority = prio,
                            timestamp = int(ts),
                            preempt = 'P' in flags,
                            exclusive = 'E' in flags,
                        )
            if _queue_preemption_needed:
                r.setdefault('_alloc', {})
                r['_alloc']['queue_preemption'] = preempt_in_queue

        return r


    @property
    def type(self):
        return self.tags['type']

    @type.setter
    def type(self, new_type):
        assert isinstance(new_type, str)
        self.tags['type'] = new_type
        return self.tags['type']

    @property
    def acquirer(self):
        return self._acquirer

    @acquirer.setter
    def acquirer(self, new):
        assert isinstance(new, acquirer_c)
        self._acquirer = new
        return new

    def get_id(self):
        return self.id

    @classmethod
    def _user_files_create(cls, who):
        """
        Ensures the directory where the user can create files exists
        """
        userdir = os.path.join(cls.files_path, who_split(who)[0])
        try:
            os.makedirs(userdir)
        except OSError as e:
            if e.errno != errno.EEXIST:
                raise RuntimeError("%s: cannot create user storage path: %s"
                                   % (userdir, e))


    def _tags_verify_interconnect(self, name, data):
        if '#' in name:
            real_name, _instance = name.split("#", 1)
        else:
            real_name = name
        ic = self.get(real_name)
        if ic == None:
            self.log.warning("target declares connectivity to interconnect "
                             "'%s' that is not local, cannot verify; "
                             "if it is local, declare it before the targets "
                             "using it" % real_name)
        for key, val in list(data.items()):
            # FIXME: verify duped addresses
            if key in ["ipv4_addr", "ipv6_addr"]:
                proto = key.replace("_addr", "")
                # Just to verify if it checks as an address
                _ic_addr = ipaddress.ip_address(str(val))
                net = ipaddress.ip_network(
                    str(val + "/" + str(data[proto + "_prefix_len"])),
                    strict = False)
                if ic:
                    _ic_addr = ic.tags[key]
                    ic_net = ipaddress.ip_network(
                        str(_ic_addr + "/"
                                + str(ic.tags[proto + "_prefix_len"])),
                        strict = False)
                    if ic_net != net:
                        logging.warning(
                            "%s: IP address %s for interconnect %s is outside "
                            "of the interconnect's network %s (vs %s)" % (
                                self.id, val, name, ic_net, net))
            if key == "ipv4_prefix_len":
                val = int(val)
                assert val > 0 and val < 32, \
                    "%s: invalid IPv4 prefix len %d for interconnect %s " \
                    "(valid valuess are 1-31)" % (self.id, val, name)
            if key == "ipv6_prefix_len":
                val = int(val)
                assert val > 0 and val < 128, \
                    "%s: invalid IPv6 prefix len %s for interconnect %s " \
                    "(valid values are 1-127)" % (self.id, val, name)
            if key == "vlan":
                val = int(val)
                assert val >= 0 and val < 4096, \
                    "vlan %d is outside of the valid values 0-4095" % val
                assert 'mac_addr' in data, \
                    "vlan specified without a mac_addr"

    def _tags_verify(self):
        if 'bsp_models' in self.tags:
            assert isinstance(self.tags['bsp_models'], dict), \
                "Value of tag 'bsp_models' has to be a dictionary " \
                "of NAME=LIST-OF-STRS|None"
            for bsp_model in self.tags['bsp_models']:
                assert isinstance(bsp_model, str), \
                "Keys in tag's 'bsp_models' dictionary " \
                "have to be strings"
                # FIXME: so fugly, better use kwailify's schema validator
                assert (isinstance(self.tags['bsp_models'][bsp_model], list) \
                        and all(isinstance(i, str)
                                for i in self.tags['bsp_models'][bsp_model]))\
                    or self.tags['bsp_models'][bsp_model] == None, \
                    "Value of tag 'bsp_models'/%s has to be a list " \
                    "of strings or None"
        if 'idle_poweroff' in self.tags:
            # must be an integer
            assert self.tags['idle_poweroff'] >= 0
        for name, data in  list(self.tags['interconnects'].items()):
            self._tags_verify_interconnect(name, data)
        roles_required = self.tags.get('_roles_required', None)
        if roles_required:
            assert isinstance(roles_required, list), \
                "tag '_roles_required' has to be a list of strings; " \
                "got %s" % type(roles_required)
            count = 0
            for role in roles_required:
                assert isinstance(role, str), \
                    "role #%d in '_roles_required' has to be a string; " \
                    "got %s" % (count, type(role))
                count += 1
        roles_excluded = self.tags.get('_roles_excluded', None)
        if roles_excluded:
            assert isinstance(roles_excluded, list), \
                "tag '_roles_excluded' has to be a list of strings; " \
                "got %s" % type(roles_excluded)
            count = 0
            for role in roles_excluded:
                assert isinstance(role, str), \
                    "role #%d in '_roles_excluded' has to be a string; " \
                    "got %s" % (count, type(role))
                count += 1

    def add_to_interconnect(self, ic_id, ic_tags = None):
        """Add a target to an interconnect

        :param str ic_id: name of the interconnect; might be present in
          this server or another one.

          If named ``IC_ID#INSTANCE``, this is understood as this
          target has multiple connections to the same interconnect
          (via multiple physical or virtual network interfaces).

          No instance name (no ``#INSTANCE``) means the default,
          primary connection.

          Thus, a target that can instantiate multiple virtual
          machines, for example, might want to declare them here if we
          need to pre-determine and pre-assign those IP addresses.

        :param dict ic_tags: (optional) dictionary of tags describing the
          tags for this target on this interconnect.

        """
        assert isinstance(ic_id, str)
        if ic_tags == None:
            ic_tags = {}
        self.tags_update(ic_tags, ic = ic_id)

    def tags_update(self, d = None, ic = None):
        """
        Update the tags assigned to a target

        This will ensure the tags described in *d* are given to the
        target and all the values associated to them updated (such as
        interconnect descriptions, addresses, etc).

        :param dict d: dictionary of tags
        :param dict ic: (optional) the dict d has to be used to only
          update the data of the given interconnect

        It can be used to add tags to a target after it is added to
        the configuration, such as with:

        >>> arduino101_add("a101-03", ...)
        >>> tclf.config.targets["a101-03"].tags_update(dict(val = 34))

        """
        if d != None:
            assert isinstance(d, dict)
        if ic:
            assert isinstance(ic, str)

        if ic == None:
            self.tags.update(d)
        else:
            # FIXME: validate interconnects is a dict
            self.tags['interconnects'].setdefault(ic, {}).update(d)

        # Once updated, we verify them and let it fail raising an
        # assertion if something is wrong
        self._tags_verify()
        commonl.kws_update_from_rt(self.kws, self.tags)

    def timestamp_get(self):
        """
        Return an integer with the timestamp of the last activity on
        the target.

        See :meth:timestamp.

        :return str: timestamp in the format YYYYMMDDHHSS
        """
        # if no target-specific timestamp is set, just do zero; we
        # cache it instead of using the allocation's since the target
        # might have not been allocated yet
        with self.lock:
            allocdb = self._allocdb_get()
            if allocdb:
                ts = allocdb.timestamp_get()
                self.fsdb.set('timestamp', ts)
                return ts
            # if there is no timestamp, forge the Epoch
            return self.fsdb.get('timestamp', "19700101000000")

    def timestamp(self):
        """
        Indicate this target is being used

        The activity is deemed as the user is using the target for
        something actively; most accesses to the target when it is
        acquired are considered activity.
        """
        with self.lock:
            allocdb = self._allocdb_get()
            if allocdb:
                self.fsdb.set('timestamp', allocdb.timestamp())

    def allocid_get_bare(self):
        return self.fsdb.get('_alloc.id')

    def _allocid_wipe(self):
        self.fsdb.set('_alloc.id', None)
        self.fsdb.set('_alloc.queue_preemption', None)
        self.fsdb.set('_alloc.priority', None)
        self.fsdb.set('_alloc.ts_start', None)
        self.fsdb.set('owner', None)

    def _allocid_get(self):
        # return the allocid, if valid, None otherwise
        # needs to be called with self.lock taken!
        assert self.lock.locked()
        _allocid = self.fsdb.get('_alloc.id')
        if _allocid == None:
            return None
        try:
            allocdb = ttbl.allocation.get_from_cache(_allocid)
            return _allocid	# alloc-ID is valid, return it
        except ttbl.allocation.allocation_c.invalid_e:
            logging.info("%s: wiping ownership by invalid allocation/id %s",
                         self.id, _allocid)
            self._state_cleanup(False)
            self._allocid_wipe()
            return None

    def _allocdb_get(self):
        # needs to be called with self.lock taken!
        assert self.lock.locked()
        _allocid = self.fsdb.get('_alloc.id')
        if _allocid == None:
            return None
        try:
            return allocation.get_from_cache(_allocid)
        except allocation.allocation_c.invalid_e:
            logging.info("%s: wiping ownership by invalid allocation/get %s",
                         self.id, _allocid)
            self._state_cleanup(False)
            self._allocid_wipe()
            return None


    def _deallocate_simple(self, allocid):
        # Siple deallocation -- if the owner points to the
        # allocid, just remove it without validating the
        # allocation is valid
        #
        # This is to be used only when we have taken the target but
        # then have not used it, so there is no need for state clean
        # up.
        #
        # NOTE: ttbl.allocation.allocdb_c.delete() does the same as
        # this because we know it to be the case
        assert self.lock.locked()	    # Must have target.lock taken!
        current_allocid = self.fsdb.get("_alloc.id")
        if current_allocid and current_allocid == allocid:
            self._allocid_wipe()
            return True
        return False

    # FIXME: move to _deallocate(allocdb), needs changes to use
    # allocdb in
    #  - _target_allocate_locked(): current_allocid -> current_allocdb
    #    - _run_target(): current_allocid -> current_allocdb
    #  - _deallocate
    #  - _deallocate_forced
    #  - release()
    #
    # fold _deallocate_forced() to have a state argument that if set,
    # sets the reservation's state to that one
    #
    # NOTE: ttbl.allocation.allocdb_c.delete() does the same as
    # this because we know it to be the case
    def _deallocate(self, allocdb, new_state = None):
        # deallocate verifying the current allocation is valid
        if self._deallocate_simple(allocdb.allocid):
            self._state_cleanup(False)
            # we leave the reservation as is; if someone is using it
            # they are keepaliving and they'll notice the state
            # change and act; otherwise it will timeout and be removed
            # FIXME: if all targets released, release reservation?
            if new_state:
                allocdb.state_set('restart-needed')

    def allocid_get(self):
        with self.lock:
            return self._allocid_get()

    def owner_get_v1(self):
        """
        Return who the current owner of this target is

        :returns: object describing the owner
        """
        # OLD acquisition method
        return self._acquirer.get()

    def owner_get(self):
        """
        Return who the current owner of this target is

        :returns: object describing the owner
        """
        # OLD acquisition method
        acquirer_owner = self._acquirer.get()
        if acquirer_owner:
            return acquirer_owner
        # NEW allocator
        return self.fsdb.get('owner')

    def acquire(self, who, force):
        """
        Assign the test target to user *who* unless it is already
        taken by someone else.

        :param str who: User that is claiming the target
        :raises: :class:`test_target_busy_e` if already taken
        """
        assert isinstance(who, str)
        try:
            if self._acquirer.acquire(who, force):
                self._state_cleanup(True)
        except acquirer_c.busy_e:
            raise test_target_busy_e(self, who, self.owner_get())
        # different operations in the system might require the user
        # storage area to exist, so ensure it is there when the user
        # acquires a target -- as he might need it.
        self._user_files_create(who)
        self.log.log(9, "acquired by '%s'", who)

    def enable(self, who = None):
        """
        Enable the target (so it will be regularly used)

        :param str who: Deprecated
        """
        self.fsdb.set('disabled', None)

    def disable(self, who = None):
        """
        Disable the target (so it will not be regularly used)

        It still can be used, but it will be filtered out by the
        client regular listings.

        :param str who: Deprecated
        """
        self.fsdb.set('disabled', "True")

    def property_set(self, prop, value):
        """
        Set a target's property

        :param str prop: Property name
        :param str value: Value for the property (None for deleting)

        Due to the hierarchical aspect of the key property namespace,
        if a property *a.b* is set, any property called *a.b.NAME*
        will be cleared out.
        """
        self.fsdb.set(prop, value)
        for key in self.fsdb.keys(prop + ".*"):
            self.fsdb.set(key, None)

    def property_set_locked(self, who, prop, value):
        """
        Set a target's property (must be locked by the user)

        :param str who: User that is claiming the target
        :param str prop: Property name
        :param str value: Value for the property (None for deleting)
        """
        assert isinstance(who, str)
        assert isinstance(prop, str)
        with self.target_owned_and_locked(who):
            self.property_set(prop, value)

    def property_get(self, prop, default = None):
        """
        Get a target's property

        :param str who: User that is claiming the target
        :param str prop: Property name
        """
        r = self.fsdb.get(prop)
        if r == None and default != None:
            return default
        return r

    def property_get_locked(self, who, prop, default = None):
        """
        Get a target's property

        :param str who: User that is claiming the target
        :param str prop: Property name
        """
        assert isinstance(who, str)
        with self.target_owned_and_locked(who):
            r = self.fsdb.get(prop)
        if r == None and default != None:
            return default
        return r

    def property_is_user(self, name):
        """
        Return *True* if a property is considered a user property (no
        admin rights are needed to set it or read it).

        :returns: bool
        """
        for prop in self.properties_user:
            if isinstance(prop, str):
                if prop == name:
                    return True
                continue
            if isinstance(prop, re.Pattern):
                if prop.match(name):
                    return True
                continue
            raise AssertionError("user property %s: not a string or regex, but %s" \
                % (prop, type(prop).__name__))
        return False

    def property_keep_value(self, name):
        """
        Return *True* if a user property's value needs to be kept.
        """
        for prop in self.properties_keep_on_release:
            if isinstance(prop, str):
                if prop == name:
                    return True
                continue
            if isinstance(prop, re.Pattern):
                if prop.match(name):
                    return True
                continue
            raise AssertionError("user property %s: not a string or regex, but %s" \
                % (prop, type(prop).__name__))
        return False



    def _state_cleanup(self, force):
        """
        Actions to perform on a target when before we release it to
        reset it to clean state

        This takes care of killing existing tunnerls, unplugging
        things or unplugging from targets and calling any release hook
        available.

        We also call this on fresh acquisition of the target, to make
        sure it is the right state (in case a server crashed before
        being able to cleanup on release).
        """
        for release_hook in self.release_hooks:
            release_hook(self, force)
        # Any property set in target.properties_user gets cleared when
        # releasing.
        for prop in list(self.fsdb.keys()):
            if self.property_is_user(prop) and not self.property_keep_value(prop):
                self.fsdb.set(prop, None)

    def release_v1(self, who, force):
        """
        Release the ownership of this target.

        If the target is not owned by anyone, it does nothing.

        :param str who: User that is releasing the target (must be the owner)
        :param bool force: force release of a target owned by
          someone else (requires admin privilege)

        :raises: :class:`test_target_not_acquired_e` if not taken
        """
        assert isinstance(who, str)
        try:
            if self.target_is_owned_and_locked(who):
                self._state_cleanup(force)
            self._acquirer.release(who, force)
        except acquirer_c.cant_release_not_owner_e:
            raise test_target_release_denied_e(self)
        except acquirer_c.cant_release_not_acquired_e:
            raise test_target_not_acquired_e(self)

    def release(self, user, force, ticket = None):
        """
        Release the ownership of this target.

        If the target is not owned by anyone, it does nothing.

        :param ttbl.user_control.User user: User that is releasing the
          target (must be the owner, guest, creator of the reservation
          or admin)

        :param bool force: force release of a target owned by
          someone else (requires admin privilege)

        :raises: :class:`test_target_not_acquired_e` if not taken
        """
        assert isinstance(user, ttbl.user_control.User)
        userid = user.get_id()
        try:
            if self.owner_get_v1():
                if self.target_is_owned_and_locked(userid):
                    self._state_cleanup(force)
                self._acquirer.release(who_create(userid, ticket), force)
                return
            allocid = self.allocid_get_bare()
            if not allocid:
                raise test_target_not_acquired_e(self)
            with self.lock:
                # get the DB, we do this only if alloc.id is defined,
                # since it is a heavier op
                allocdb = self._allocdb_get()
                if allocdb == None:	# allocation was removed...shrug
                    return
                # validate WHO has rights
                if allocdb.check_user_is_user_creator(user):
                    # user or creator can release it; don't change the
                    # state because if the user releases it it means
                    # is because they don't need it, so the allocation
                    # can still proceed working
                    logging.error(
                        "FIXME: delete the allocation if "
                        "there are no more targets")
                    self._deallocate(allocdb)
                elif force and allocdb.check_user_is_admin(user):
                    # if admin and force,
                    self._deallocate(allocdb, 'restart-needed')
                elif allocdb.check_user_is_guest(user):
                    # if guest, just remove it as guest
                    allocdb.guest_remove(user.get_id())
                else:
                    raise test_target_release_denied_e(self)
        except acquirer_c.cant_release_not_owner_e:
            raise test_target_release_denied_e(self)
        except acquirer_c.cant_release_not_acquired_e:
            raise test_target_not_acquired_e(self)

    @contextlib.contextmanager
    def target_owned_and_locked(self, who, requested_state = "active"):
        """
        Ensure the target is locked and owned for an operation that
        requires exclusivity

        :param who: User that is calling the operation
        :raises: :class:`test_target_not_acquired_e` if the target is
          not acquired by anyone, :class:`test_target_busy_e` if the
          target is owned by someone else.
        """
        assert isinstance(who, str), \
            "who %s: who parameter has to be a str; got %s" \
            % (who, type(who).__name__)
        if who == who_daemon():
            # this is the path for executing internal daemon processes
            yield
            return
        userid, ticket = who_split(who)
        with self.lock:
            allocdb = self._allocdb_get()
        if allocdb:
            # New style, allocation based
            state = allocdb.state_get()
            if allocdb.state_get() != requested_state:
                raise test_target_wrong_state_e(self, state, requested_state)
            if not allocdb.check_userid_is_user_creator_guest(userid):
                raise test_target_busy_e(self, userid, self.owner_get())
        else:
            # Old style
            owner = self.owner_get()
            if owner == None:
                raise test_target_not_acquired_e(self)
            if who != owner:
                raise test_target_busy_e(self, who, owner)
        yield

    def target_is_owned_and_locked(self, who, requested_state = "active"):
        """
        Returns if a target is locked and owned for an operation that
        requires exclusivity

        :param who: User that is calling the operation
        :returns: True if @who owns the target or is admin, False
          otherwise or if the target is not owned
        """
        # FIXME: need to overload who to be string or
        # ttbl.user_control.User so we can do admin checks here too?
        assert isinstance(who, str)
        userid, ticket = who_split(who)
        with self.lock:
            allocdb = self._allocdb_get()
        if allocdb:
            # New style, allocation based
            if allocdb.state_get() != requested_state:
                return False
            if not allocdb.check_userid_is_user_creator_guest(userid):
                return False
            return True
        # Old style
        if self.owner_get() == None:
            return False
        if who != self.owner_get():
            return False
        return True

    def interface_add(self, name, obj):
        """
        Adds object as an interface to the target accessible as ``self.name``

        :param str name: interface name, must be not existing already
          and a valid Python identifier as we'll be calling functions
          as ``target.name.function()``

        :param tt_interface obj: interface implementation, an instance
          of :class:`tt_interface` which provides the details and
          methods to call plus
          :meth:`ttbl.tt_interface.request_process` to handle calls
          from proxy/brokerage layers.
        """
        assert isinstance(obj, tt_interface), \
            "obj: expected ttbl.tt_interface; got %s" \
            % type(obj).__name__
        if name in self.tags['interfaces']:
            raise RuntimeError(
                "An interface of type %s has been already "
                "registered for target %s at %s" %
                (name, self.id, self.interface_origin[name]))
        # call this before so it creates the placeholder where driver
        # called by _target_setup() can store stuff
        obj.instrumentation_publish(self, name)
        obj._target_setup(self, name)
        self.interface_origin[name] = commonl.origin_get(2)
        setattr(self, name, obj)
        self.release_hooks.add(obj._release_hook)


    def fsdb_cleanup(self):
        # Cleanup the inventory database for the target
        #
        # As the target's evolve, configurations change, instruments
        # are replaced, etc and some information in the database might
        # become stale.
        #
        # This function navigates the driver tree in the target object
        # looking for the instruments we are using and then removes
        # from the instrumentation and interface inventory tree
        # anything that we know is not in use.
        #
        # note we ignore, in the instrument tree, anythinf that has a
        # "manual" field, since this means this was entered by hand,
        # not by a driver.

        instrument_names_driver = set()
        interface_names = set()
        # Get list of instruments used by the different interfaces; we
        # know these because each driver (impl_c object) as an UPID
        # field that contains it
        # So basically scan the hole driver tree looking for them
        # iterate over all the interfaces, objects attached to @self
        # of type tt_interface
        for attr_name in dir(self):
            if attr_name.startswith("__"):
                continue
            attr = getattr(self, attr_name)
            if not isinstance(attr, ttbl.tt_interface):
                continue

            # yay, got an interface; look for implementation info on it
            interface_names.add(attr_name)
            # some interfaces might be also driver
            # implementations (eg: an interface with a single
            # implementation)
            if isinstance(attr, ttbl.tt_interface_impl_c):
                instrument_names_driver.add(attr.upid_index)
            # but most commonly, interfaces contain a list of
            # implementations
            for impl in attr.impls.values():
                instrument_names_driver.add(impl.upid_index)

        # now collect the list of instruments exposed in the FSDB
        instrument_names_fsdb = set()
        for key in self.fsdb.keys("instrumentation.*"):
            instrument_names_fsdb.add(key.split(".")[1])

        # we got now two sets: the list of instruments we know we have
        # from the driver tree and the ones exposed in the FSDB;
        # remove any that is not in the
        for instrument in instrument_names_fsdb - instrument_names_driver:
            if self.fsdb.get("instrumentation." + instrument + ".manual"):
                continue
            self.fsdb.set("instrumentation." + instrument, None)

        # now let's cleanup leftover interface information
        interface_names_fsdb = set()
        for key in self.fsdb.keys("interfaces.*"):
            interface_names_fsdb.add(key.split(".")[1])
        for interface_name in interface_names_fsdb - interface_names:
            self.fsdb.set("interfaces." + interface_name, None)

class interconnect_c(test_target):
    """
    Define an interconnect as a target that provides connectivity
    services to other targets.
    """
    pass

@contextlib.contextmanager
def open_close(*descrs):
    for descr in descrs:
        descr.open()
    try:
        yield descrs
    finally:
        for descr in descrs:
            descr.close()

class authenticator_c(object):
    """
    Base class that defines the interface for an authentication system

    Upone calling the constructor, it defines a set of roles that will
    be returned by the :func:`login` if the tokens to be authenticated
    are valid.

    The roles are used to determine which targets the user has access
    to.
    """

    @staticmethod
    def login(token, password, **kwargs):
        """Validate an authentication token exists and the password is valid.

        If it is, extract whichever information from the
        authentication system is needed to determine if the user
        represented by the token is allowed to use the infrastructure
        and which with category (as determined by the role mapping)

        :returns: None if user is not allowed to log in, otherwise:

          - a dictionary keyed by string containing user information.

            - field *roles* is a set or list of strings describing the
              roles a logged in user will have in this server. For the
              user to be allowed to log in, at least a role of *user*
              has to be listed. Another pre-defined role is *admin*;
              the rest are site-specific roles.

            - any other field is authenticator-specific data that will
              be stored in the user's database.

              Can be accessed as field *data.FIELDNAME* by drivers
              (*user.fsdb.get("data.FIELDNAME")*) or by clients over the
              HTTP calls (*GET http://SERVER/ttb2-v2/users/USERNAME*)

              Allowed types are: *int*, *float*, *Bool* and *str*.

          - deprecated protocol: a list with all the roles a user has
            access to; see :ref:`access control
            <target_access_control>`.

        """
        assert isinstance(token, str)
        assert isinstance(password, str)
        raise NotImplementedError

    class error_e(ValueError):
        pass

    class unknown_user_e(error_e):
        pass

    class invalid_credentials_e(error_e):
        pass



_daemon_pids = set()
# for who knows what reason hidden in the guts of Unix and probably my
# lack of knowledge, because of the way we are handling the SIGCHLD
# handler to avoid zombies, when we run with subprocess it somehow
# misses the return value--so we have the SIGCHLD handler keep it here
# and if anyone needs it, they can use it; eg
# ttbl.images.flash_shell_cmd_c.flash_check_done()
daemon_retval_cache = commonl.dict_lru_c(32)

def daemon_pid_add(pid):
    _daemon_pids.add(pid)

def daemon_pid_check(pid):
    return pid in _daemon_pids

# This is usually called by the SIGCHLD signal handler
def daemon_pid_rm(pid):
    _daemon_pids.remove(pid)


# util

def usb_serial_number(d):
    #depending on the library version, get the USB string one way or another
    if hasattr(d, 'serial_number'):
        serial_number = d.serial_number
    elif hasattr(d, 'iSerialNumber'):
        serial_number = usb.util.get_string(d, 1000, d.iSerialNumber)
    else:
        raise AssertionError("%s: don't know how to find USB device serial number" % d)
    return serial_number

def _sysfs_read(filename):
    try:
        with open(filename) as fr:
            return fr.read().strip()
    except IOError as e:
        if e.errno != errno.ENOENT:
            raise

def usb_serial_to_path(arg_serial):
    """
    Given a USB serial number, return it's USB path

    Given, eg the serial number *4cb7b886a6b0*, it would return *1-9*,
    as what *lsusb.py* would report::

      $ lsusb.py
      ...
       1-9      06cb:009a ff  2.00   12MBit/s 100mA 1IF  (Synaptics, Inc. 4cb7b886a6b0)
       1-7      8087:0a2b e0  2.00   12MBit/s 100mA 2IFs (Intel Corp.)
       1-10     2386:4328 00  2.01   12MBit/s 96mA 1IF  (Raydium Corporation Raydium Touch System)
       1-3      0bda:5411 09  2.10  480MBit/s 0mA 1IF  (Realtek Semiconductor Corp.) hub
        1-3.4   0bda:5400 11  2.01   12MBit/s 0mA 1IF  (Realtek BillBoard Device 123456789ABCDEFGH)
      ....

    :param str arg_serial: USB serial number
    :return: tuple with USB path, vendor product name for the given serial
      number, *None, None, None* if not found

    """
    def _sysfs_read(filename):
        try:
            with open(filename) as fr:
                return fr.read().strip()
        except IOError as e:
            if e.errno != errno.ENOENT:
                raise

    for fn_serial in glob.glob("/sys/bus/usb/devices/*/serial"):
        serial = _sysfs_read(fn_serial)
        if serial == arg_serial:
            devpath = os.path.dirname(fn_serial)
            return os.path.basename(devpath), \
                _sysfs_read(os.path.join(devpath, "vendor")), \
                _sysfs_read(os.path.join(devpath, "product"))
    return None, None, None<|MERGE_RESOLUTION|>--- conflicted
+++ resolved
@@ -329,12 +329,8 @@
     def set(self, key, value, force = True):
         # escape out slashes and other unsavory characters in a non
         # destructive way that won't work as a filename
-<<<<<<< HEAD
+        key_orig = key
         key = urllib.parse.quote(
-=======
-        key_orig = key
-        key = urllib.quote(
->>>>>>> 7f4c6f28
             key, safe = '-_ ' + string.ascii_letters + string.digits)
         location = os.path.join(self.location, key)
         if not self.key_valid_regex.match(key):
