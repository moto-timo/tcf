--- conflicted
+++ resolved
@@ -5,23 +5,8 @@
 """
 import subprocess
 
-<<<<<<< HEAD
-from tcfl import commonl
-import ttbl
-
-class pci(ttbl.tt_power_control_impl):
-
-    class error_e(Exception):
-        pass
-
-    class start_e(error_e):
-        pass
-
-    path = '/usr/bin/adb'
-=======
 import commonl
 import ttbl.power
->>>>>>> d65fb97a
 
 class pc(ttbl.power.daemon_c):
     """
