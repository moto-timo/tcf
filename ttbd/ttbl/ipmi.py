#! /usr/bin/python
#
# Copyright (c) 2017 Intel Corporation
#
# SPDX-License-Identifier: Apache-2.0
#
"""
Controlling targets via IPMI
----------------------------

This module implements multiple objects that can be used to control a
target's power or serial console via IPMI.

"""

import logging
import numbers
import os
import pprint
import subprocess
import time

import commonl
import ttbl.power
import ttbl.console

class pci(ttbl.power.impl_c):
    """
    Power controller to turn on/off a server via IPMI

    Same as :class:`pci`, but executing *ipmitool* in the shell
    instead of using a Python library.

    :param str hostname: BMC location
      *[USERNAME[:PASSWORD]]@hostname.com*; note *PASSWORD* can be the
      bare password or a string that indicates how to get it; refer to
      the argument *password* for :func:`commonl.password_get`.

    :param int ipmi_timeout: seconds to wait for IPMI response (will be
      passed to *ipmitool*'s *-N* option
    :param int ipmi_retries: times to retry the IPMI operation (will be
      passed to *ipmitool*'s *-R* option.

    Other parameters as to :class:ttbl.power.impl_c.
    """
    def __init__(self, bmc_hostname, ipmi_timeout = 10, ipmi_retries = 3,
                 **kwargs):
        ttbl.power.impl_c.__init__(self, paranoid = True, **kwargs)
        user, password, hostname \
            = commonl.split_user_pwd_hostname(bmc_hostname)
        self.hostname = hostname
        self.user = user
        self.bmc = None
        self.env = dict()
        # If I change the argument order, -E doesn't work ok and I get
        # password asked in the command line
        self.cmdline = [
            "ipmitool",
            "-N", "%d" % ipmi_timeout,
            "-R", "%d" % ipmi_retries,
            "-H", hostname
        ]
        if user:
            self.cmdline += [ "-U", user ]
        self.cmdline += [ "-E", "-I", "lanplus" ]
        if password:
            self.env['IPMI_PASSWORD'] = password
        self.paranoid_get_samples = 3
        self.timeout = 30
        self.wait = 2

    def _run(self, target, command):
        try:
            result = subprocess.check_output(
                self.cmdline + command, env = self.env, shell = False,
                stderr = subprocess.STDOUT)
        except subprocess.CalledProcessError as e:
            msg = "ipmitool %s failed: %s" % (
                " ".join(command), e.output)
            target.log.error(msg)
            raise self.error_e(msg)
        return result.rstrip()	# remove trailing NLs


    def on(self, target, _component):
        self._run(target, [ "chassis", "power", "on" ])

    def off(self, target, _component):
        self._run(target, [ "chassis", "power", "off" ])

    def get(self, target, component):
        result = self._run(target, [ "chassis", "power", "status" ])
        if 'Chassis Power is on' in result:
            return True
        elif 'Chassis Power is off' in result:
            return False
        target.log.error("%s: ipmtool state returned unknown message: %s"
                         % (component, result))
        return None

    def pre_power_pos_setup(self, target):
        """
        If target's *pos_mode* is set to *pxe*, tell the BMC to boot
        off the network.

        This is meant to be use as a pre-power-on hook (see
        :class:`ttbl.power.interface` and
        :data:`ttbl.test_target.power_on_pre_fns`).
        """
        # we use bootparam/set/bootflag since it is working much
        # better, because we seem not to be able to get the system to
        # acknowledge the BIOS boot order
        if target.fsdb.get("pos_mode") == 'pxe':
            target.log.error("POS boot: telling system to boot network")
            # self._run(target, [ "chassis", "bootdev", "pxe" ])
            self._run(target, [ "chassis", "bootparam",
                                "set", "bootflag", "force_pxe" ])
        else:
            self._run(target, [ "chassis", "bootparam",
                                "set", "bootflag", "force_disk" ])

pci_ipmitool = pci

class pos_mode_c(ttbl.power.impl_c):
    """
    Power controller to redirect a machine's boot to network upon ON

    This can be used in the power rail of a machine that can be
    provisioned with :ref:`Provisioning OS <provisioning_os>`, instead
    of using pre power-on hooks (such as
    :meth:`pci.pre_power_pos_setup`).

    When the target is being powered on, this will be called, and
    based if the value of the *pos_mode* property is *pxe*, the IPMI
    protocol will be used to tell the BMC to order the target to boot
    off the network with::

      $ ipmitool chassis bootparam set bootflag force_pxe

    otherwise, it'll force to boot off the local disk with::

      $ ipmitool chassis bootparam set bootflag force_disk

    Note that for this to be succesful and remove the chance of race
    conditions, this has to be previous to the component that powers
    on the machine via the BMC.

    :param str hostname: BMC location
      *[USERNAME[:PASSWORD]]@hostname.com*; note *PASSWORD* can be the
      bare password or a string that indicates how to get it; refer to
      the argument *password* for :func:`commonl.password_get`.

    :param int ipmi_timeout: seconds to wait for IPMI response (will be
      passed to *ipmitool*'s *-N* option
    :param int ipmi_retries: times to retry the IPMI operation (will be
      passed to *ipmitool*'s *-R* option.

    Other parameters as to :class:ttbl.power.impl_c.
    """
<<<<<<< HEAD
    def __init__(self, hostname, ipmi_timeout = 10, ipmi_retries = 3):
        assert isinstance(hostname, str)
=======
    def __init__(self, hostname, ipmi_timeout = 10, ipmi_retries = 3,
                 **kwargs):
        assert isinstance(hostname, basestring)
>>>>>>> 4f2624cd
        assert isinstance(ipmi_timeout, numbers.Real)
        assert isinstance(ipmi_retries, int)
        ttbl.power.impl_c.__init__(self, paranoid = True, **kwargs)
        self.power_on_recovery = True
        self.paranoid_get_samples = 1
        user, password, hostname = commonl.split_user_pwd_hostname(hostname)
        self.hostname = hostname
        self.user = user
        self.bmc = None
        self.env = dict()
        # If I change the argument order, -E doesn't work ok and I get
        # password asked in the command line
        self.cmdline = [
            "ipmitool",
            "-v", "-v", "-v",
            "-N", "%d" % ipmi_timeout,
            "-R", "%d" % ipmi_retries,
            "-H", hostname
        ]
        if user:
            self.cmdline += [ "-U", user ]
        self.cmdline += [ "-E", "-I", "lanplus" ]
        if password:
            self.env['IPMI_PASSWORD'] = password
        self.timeout = 20
        self.wait = 0.1
        self.paranoid_get_samples = 1

    def _run(self, target, command):
        try:
            result = subprocess.check_output(
                self.cmdline + command, env = self.env, shell = False,
                stderr = subprocess.STDOUT)
        except subprocess.CalledProcessError as e:
            target.log.error("ipmitool %s failed: %s",
                             " ".join(command), e.output)
            raise
        return result.rstrip()	# remove trailing NLs


    def on(self, target, _component):
        # we use bootparam/set/bootflag since it is working much
        # better, because we seem not to be able to get the system to
        # acknowledge the BIOS boot order
        if target.fsdb.get("pos_mode") == 'pxe':
            # self._run(target, [ "chassis", "bootdev", "pxe" ])
            self._run(target, [ "chassis", "bootparam",
                                "set", "bootflag", "force_pxe" ])
        else:
            self._run(target, [ "chassis", "bootparam",
                                "set", "bootflag", "force_disk" ])

    def off(self, target, _component):
        pass

    def get(self, target, component):
        return None


class sol_console_pc(ttbl.power.socat_pc, ttbl.console.generic_c):
    """
    Implement a serial port over IPMI's Serial-Over-Lan protocol

    This class implements two interfaces:

    - power interface: to start an IPMI SoL recorder in the
      background as soon as the target is powered on.

      The power interface is implemented by subclassing
      :class:`ttbl.power.socat_pc`, which starts *socat* as daemon to
      serve as a data recorder and to pass data to the serial port
      from the read file. It is configured to to start *ipmitool* with
      the *sol activate* arguments which leaves it fowarding traffic
      back and forth.

      Anything read form the serial port is written to the
      *console-NAME.read* file and anything written to it is written
      to *console-NAME.write* file, which is sent to the serial port.

    - console interface: interacts with the console interface by
      exposing the data recorded in *console-NAME.read* file and
      writing to the *console-NAME.write* file.

    :params str hostname: *USER[:PASSWORD]@HOSTNAME* of where the IPMI BMC is
      located

    Look at :class:`ttbl.console.generic_c` for a description of
    *chunk_size* and *interchunk_wait*. This is in general needed when
    whatever is behind SSH is not doing flow control and we want the
    server to slow down sending things.

    For example, create an IPMI recoder console driver and insert it
    into the power rail (its interface as power control makes it be
    called to start/stop recording when the target powers on/off) and
    then it is also registered as the target's console:

    >>> sol0_pc = ttbl.console.serial_pc(console_file_name)
    >>>
    >>> ttbl.test_target.get(name).interface_add(
    >>>     "power",
    >>>     ttbl.power.interface(
    >>>         ...
    >>>         sol0_pc,
    >>>         ...
    >>>     )
    >>> ttbl.test_target.get(name).interface_add(
    >>>     "console",
    >>>     ttbl.console.interface(
    >>>         sol0 = sol0_pc,
    >>>         default = "sol0",
    >>>     )
    >>> )


    :param str hostname: BMC location
      *[USERNAME[:PASSWORD]]@hostname.com*; note *PASSWORD* can be the
      bare password or a string that indicates how to get it; refer to
      the argument *password* for :func:`commonl.password_get`.

    :param int ipmi_timeout: seconds to wait for IPMI response (will be
      passed to *ipmitool*'s *-N* option
    :param int ipmi_retries: times to retry the IPMI operation (will be
      passed to *ipmitool*'s *-R* option.
    """
    def __init__(self, hostname,
                 precheck_wait = 0.5,
                 chunk_size = 5, interchunk_wait = 0.1,
                 ipmi_timeout = 10, ipmi_retries = 3):
        assert isinstance(hostname, str)
        assert isinstance(ipmi_timeout, numbers.Real)
        assert isinstance(ipmi_retries, int)
        ttbl.console.generic_c.__init__(self, chunk_size = chunk_size,
                                        interchunk_wait = interchunk_wait,
                                        crlf = "\n")
        ttbl.power.socat_pc.__init__(
            self,
            "PTY,link=console-%(component)s.write,rawer"
            "!!CREATE:console-%(component)s.read",
            "EXEC:'/usr/bin/ipmitool -N %(ipmi_timeout)s -R %(ipmi_retries)s"
            " -H %(hostname)s -U %(username)s -E"
            " -I lanplus sol activate',sighup,sigint,sigquit",
            precheck_wait = precheck_wait,
        )
        user, password, hostname = commonl.split_user_pwd_hostname(hostname)
        # pass those fields to the socat_pc templating engine
        self.kws['hostname'] = hostname
        self.kws['username'] = user
        self.kws['password'] = password
        self.kws['ipmi_timeout'] = ipmi_timeout
        self.kws['ipmi_retries'] = ipmi_retries
        self.ipmi_timeout = ipmi_timeout
        self.ipmi_retries = ipmi_retries
        if password:
            self.env_add['IPMITOOL_PASSWORD'] = password
        self.re_enable = True

    def on(self, target, component):
        # if there is someone leftover reading, kick them out, there can
        # be only one
        env = dict(os.environ)
        env.update(self.env_add)
        subprocess.call(	# don't check, we don't really care
            [
                "/usr/bin/ipmitool",
                "-N", str(self.ipmi_timeout),
                "-R", str(self.ipmi_retries),
                "-H", self.kws['hostname'],
                "-U", self.kws['username'], "-E",
                "-I", "lanplus", "sol", "deactivate",
                #"-N", "10", "usesolkeepalive" # dies frequently
            ],
            stderr = subprocess.STDOUT,
            bufsize = 0,
            shell = False,
            universal_newlines = False,
            env = env,
        )
        ttbl.power.socat_pc.on(self, target, component)
        ttbl.console.generation_set(target, component)
        ttbl.console.generic_c.enable(self, target, component)

    def off(self, target, component):
        ttbl.console.generic_c.disable(self, target, component)
        ttbl.power.socat_pc.off(self, target, component)

    # console interface; state() implemented by generic_c
    def enable(self, target, component):
        self.on(target, component)

    def disable(self, target, component):
        return self.off(target, component)


class sol_ssh_console_pc(ttbl.console.ssh_pc):
    """
    IPMI SoL over SSH console

    This augments :class:`ttbl.console.ssh_pc` in that it will first
    disable the SOL connection to avoid conflicts with other users.

    This forces the input into the SSH channel to the BMC to be
    chunked each five bytes with a 0.1 second delay in between. This
    seems to gives most BMCs a breather re flow control.

    :params str hostname: *USER[:PASSWORD]@HOSTNAME* of where the IPMI BMC is
      located

    :param str hostname: BMC location
      *[USERNAME[:PASSWORD]]@hostname.com*; note *PASSWORD* can be the
      bare password or a string that indicates how to get it; refer to
      the argument *password* for :func:`commonl.password_get`.

    :param int ipmi_timeout: seconds to wait for IPMI response (will be
      passed to *ipmitool*'s *-N* option
    :param int ipmi_retries: times to retry the IPMI operation (will be
      passed to *ipmitool*'s *-R* option.
    """
    def __init__(self, hostname, ssh_port = 22,
                 chunk_size = 5, interchunk_wait = 0.1,
                 ipmi_timeout = 10, ipmi_retries = 3):
        assert isinstance(ipmi_timeout, numbers.Real)
        assert isinstance(ipmi_retries, int)
        ttbl.console.ssh_pc.__init__(
            self, hostname, port = ssh_port,
            chunk_size = chunk_size, interchunk_wait = interchunk_wait)
        _user, password, _hostname = commonl.split_user_pwd_hostname(hostname)
        self.ipmi_timeout = ipmi_timeout
        self.ipmi_retries = ipmi_retries
        if password:
            self.env_add['IPMITOOL_PASSWORD'] = password
        self.paranoid_get_samples = 1
        self.re_enable = True

    def on(self, target, component):
        # if there is someone leftover reading, kick them out, there can
        # be only one
        env = dict(os.environ)
        env.update(self.env_add)
        subprocess.call(	# don't check, we don't really care
            [
                "/usr/bin/ipmitool",
                "-N", str(self.ipmi_timeout),
                "-R", str(self.ipmi_retries),
                "-H", self.kws['hostname'],
                "-U", self.kws['username'], "-E",
                "-I", "lanplus", "sol", "deactivate",
            ],
            stderr = subprocess.STDOUT,
            env = env,
        )
        ttbl.console.ssh_pc.on(self, target, component)<|MERGE_RESOLUTION|>--- conflicted
+++ resolved
@@ -157,14 +157,9 @@
 
     Other parameters as to :class:ttbl.power.impl_c.
     """
-<<<<<<< HEAD
-    def __init__(self, hostname, ipmi_timeout = 10, ipmi_retries = 3):
-        assert isinstance(hostname, str)
-=======
     def __init__(self, hostname, ipmi_timeout = 10, ipmi_retries = 3,
                  **kwargs):
-        assert isinstance(hostname, basestring)
->>>>>>> 4f2624cd
+        assert isinstance(hostname, str)
         assert isinstance(ipmi_timeout, numbers.Real)
         assert isinstance(ipmi_retries, int)
         ttbl.power.impl_c.__init__(self, paranoid = True, **kwargs)
