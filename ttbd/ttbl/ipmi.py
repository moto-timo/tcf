#! /usr/bin/python
#
# Copyright (c) 2017 Intel Corporation
#
# SPDX-License-Identifier: Apache-2.0
#
"""
Controlling targets via IPMI
----------------------------

This module implements multiple objects that can be used to control a
target's power or serial console via IPMI.

"""

import logging
import numbers
import os
import pprint
import subprocess
import time

<<<<<<< HEAD
from tcfl import commonl
from tcfl.commonl import requirements
import ttbl
=======
import commonl
import commonl.requirements
import ttbl.power
import ttbl.console
>>>>>>> d65fb97a

import pyghmi.ipmi.command

class pci(ttbl.power.impl_c):
    """
    Power controller to turn on/off a server via IPMI

    :param str bmc_hostname: host name or IP address of the BMC
      controller for the host whose power is to be controller.
    :param str user: (optional) username to use to login
    :param str password: (optional) password to use to login

    This is normally used as part of a power rail setup, where an
    example configuration in /etc/ttbd-production/conf_*.py that would
    configure the power switching of a machine that also has a serial
    port would look like:

    >>> ...
    >>> target.interface_add("power", ttbl.power.interface(
    >>>     ( "BMC", ttbl.ipmi.pci("bmc_admin:secret@server1.internal.net") ),
    >>>     ...
    >>> )

    .. warning:: putting BMCs on an open network is not a good idea;
                 it is recommended they are only exposed to an
                 :ref:`infrastructure network <separated_networks>`

    :params str hostname: *USER[:PASSWORD]@HOSTNAME* of where the IPMI BMC is
      located; see :func:`commonl.password_get` for things *PASSWORD*
      can be to obtain the password from service providers.
    """
    def __init__(self, hostname):
        ttbl.power.impl_c.__init__(self, paranoid = True)
        user, password, hostname = commonl.split_user_pwd_hostname(hostname)
        self.hostname = hostname
        self.user = user
        self.password = password
        self.bmc = None
        self.power_on_recovery = True

    def _setup(self):
        # this can run in multiple processes, so make sure this is
        # setup for this process each time we connect, because we
        # don't know how long this is going to be open and the session
        # expires
        self.bmc = pyghmi.ipmi.command.Command(self.hostname,
                                               self.user, self.password)
        self.bmc.wait_for_rsp(5)	# timeout after seconds of inactivity

    def on(self, target, component):
        self._setup()
        self.bmc.set_power('on', wait = True)

    def off(self, target, component):
        self._setup()
        self.bmc.set_power('off', wait = True)

    def get(self, target, component):
        self._setup()
        data = self.bmc.get_power()
        state = data.get('powerstate', None)
        if state == 'on':
            return True
        elif state == 'off':
            return False
        else:
            target.log.info("%s: ipmi %s@%s get_power returned no state: %s",
                            component, self.user, self.hostname,
                            pprint.pformat(data))
            return None

    def pre_power_pos_setup(self, target):
        """
        If target's *pos_mode* is set to *pxe*, tell the BMC to boot
        off the network.

        This is meant to be use as a pre-power-on hook (see
        :class:`ttbl.power.interface` and
        :data:`ttbl.test_target.power_on_pre_fns`).
        """
        if target.fsdb.get("pos_mode") == 'pxe':
            target.log.error("POS boot: telling system to boot network")
            self.bmc.set_bootdev("network")


class pci_ipmitool(ttbl.power.impl_c):
    """
    Power controller to turn on/off a server via IPMI

    Same as :class:`pci`, but executing *ipmitool* in the shell
    instead of using a Python library.

    :param str hostname: BMC location
      *[USERNAME[:PASSWORD]]@hostname.com*; note *PASSWORD* can be the
      bare password or a string that indicates how to get it; refer to
      the argument *password* for :func:`commonl.password_get`.

    :param int ipmi_timeout: seconds to wait for IPMI response (will be
      passed to *ipmitool*'s *-N* option
    :param int ipmi_retries: times to retry the IPMI operation (will be
      passed to *ipmitool*'s *-R* option.
    """
    def __init__(self, hostname, ipmi_timeout = 10, ipmi_retries = 3):
        ttbl.power.impl_c.__init__(self, paranoid = True)
        user, password, hostname = commonl.split_user_pwd_hostname(hostname)
        self.hostname = hostname
        self.user = user
        self.bmc = None
        self.env = dict()
        # If I change the argument order, -E doesn't work ok and I get
        # password asked in the command line
        self.cmdline = [
            "ipmitool",
            "-N", "%d" % ipmi_timeout,
            "-R", "%d" % ipmi_retries,
            "-H", hostname
        ]
        if user:
            self.cmdline += [ "-U", user ]
        self.cmdline += [ "-E", "-I", "lanplus" ]
        if password:
            self.env['IPMI_PASSWORD'] = password
        self.timeout = 20
        self.wait = 0.5

    def _run(self, target, command):
        try:
            result = subprocess.check_output(
                self.cmdline + command, env = self.env, shell = False,
                stderr = subprocess.STDOUT)
        except subprocess.CalledProcessError as e:
            target.log.error("ipmitool %s failed: %s",
                             " ".join(command), e.output)
            raise
        return result.rstrip()	# remove trailing NLs


    def on(self, target, _component):
        self._run(target, [ "chassis", "power", "on" ])

    def off(self, target, _component):
        self._run(target, [ "chassis", "power", "off" ])

    def get(self, target, component):
        result = self._run(target, [ "chassis", "power", "status" ])
        if 'Chassis Power is on' in result:
            return True
        elif 'Chassis Power is off' in result:
            return False
        target.log.error("%s: ipmtool state returned unknown message: %s"
                         % (component, result))
        return None

    def pre_power_pos_setup(self, target):
        """
        If target's *pos_mode* is set to *pxe*, tell the BMC to boot
        off the network.

        This is meant to be use as a pre-power-on hook (see
        :class:`ttbl.power.interface` and
        :data:`ttbl.test_target.power_on_pre_fns`).
        """
        # we use bootparam/set/bootflag since it is working much
        # better, because we seem not to be able to get the system to
        # acknowledge the BIOS boot order
        if target.fsdb.get("pos_mode") == 'pxe':
            target.log.error("POS boot: telling system to boot network")
            # self._run(target, [ "chassis", "bootdev", "pxe" ])
            self._run(target, [ "chassis", "bootparam",
                                "set", "bootflag", "force_pxe" ])
        else:
            self._run(target, [ "chassis", "bootparam",
                                "set", "bootflag", "force_disk" ])


class pos_mode_c(ttbl.power.impl_c):
    """
    Power controller to redirect a machine's boot to network upon ON

    This can be used in the power rail of a machine that can be
    provisioned with :ref:`Provisioning OS <provisioning_os>`, instead
    of using pre power-on hooks (such as
    :meth:`pci_ipmitool.pre_power_pos_setup`).

    When the target is being powered on, this will be called, and
    based if the value of the *pos_mode* property is *pxe*, the IPMI
    protocol will be used to tell the BMC to order the target to boot
    off the network with::

      $ ipmitool chassis bootparam set bootflag force_pxe

    otherwise, it'll force to boot off the local disk with::

      $ ipmitool chassis bootparam set bootflag force_disk

    Note that for this to be succesful and remove the chance of race
    conditions, this has to be previous to the component that powers
    on the machine via the BMC.

    :param str hostname: BMC location
      *[USERNAME[:PASSWORD]]@hostname.com*; note *PASSWORD* can be the
      bare password or a string that indicates how to get it; refer to
      the argument *password* for :func:`commonl.password_get`.

    :param int ipmi_timeout: seconds to wait for IPMI response (will be
      passed to *ipmitool*'s *-N* option
    :param int ipmi_retries: times to retry the IPMI operation (will be
      passed to *ipmitool*'s *-R* option.
    """
    def __init__(self, hostname, ipmi_timeout = 10, ipmi_retries = 3):
        assert isinstance(hostname, basestring)
        assert isinstance(ipmi_timeout, numbers.Real)
        assert isinstance(ipmi_retries, int)
        ttbl.power.impl_c.__init__(self, paranoid = True)
        self.power_on_recovery = True
        self.paranoid_get_samples = 1
        user, password, hostname = commonl.split_user_pwd_hostname(hostname)
        self.hostname = hostname
        self.user = user
        self.bmc = None
        self.env = dict()
        # If I change the argument order, -E doesn't work ok and I get
        # password asked in the command line
        self.cmdline = [
            "ipmitool",
            "-v", "-v", "-v",
            "-N", "%d" % ipmi_timeout,
            "-R", "%d" % ipmi_retries,
            "-H", hostname
        ]
        if user:
            self.cmdline += [ "-U", user ]
        self.cmdline += [ "-E", "-I", "lanplus" ]
        if password:
            self.env['IPMI_PASSWORD'] = password
        self.timeout = 20
        self.wait = 0.1
        self.paranoid_get_samples = 1

    def _run(self, target, command):
        try:
            result = subprocess.check_output(
                self.cmdline + command, env = self.env, shell = False,
                stderr = subprocess.STDOUT)
        except subprocess.CalledProcessError as e:
            target.log.error("ipmitool %s failed: %s",
                             " ".join(command), e.output)
            raise
        return result.rstrip()	# remove trailing NLs


    def on(self, target, _component):
        # we use bootparam/set/bootflag since it is working much
        # better, because we seem not to be able to get the system to
        # acknowledge the BIOS boot order
        if target.fsdb.get("pos_mode") == 'pxe':
            target.log.error("DEBUG POS boot: telling system to boot network")
            # self._run(target, [ "chassis", "bootdev", "pxe" ])
            self._run(target, [ "chassis", "bootparam",
                                "set", "bootflag", "force_pxe" ])
        else:
            self._run(target, [ "chassis", "bootparam",
                                "set", "bootflag", "force_disk" ])

    def off(self, target, _component):
        pass

    def get(self, target, component):
        return None


class sol_console_pc(ttbl.power.socat_pc, ttbl.console.generic_c):
    """
    Implement a serial port over IPMI's Serial-Over-Lan protocol

    This class implements two interfaces:

    - power interface: to start an IPMI SoL recorder in the
      background as soon as the target is powered on.

      The power interface is implemented by subclassing
      :class:`ttbl.power.socat_pc`, which starts *socat* as daemon to
      serve as a data recorder and to pass data to the serial port
      from the read file. It is configured to to start *ipmitool* with
      the *sol activate* arguments which leaves it fowarding traffic
      back and forth.

      Anything read form the serial port is written to the
      *console-NAME.read* file and anything written to it is written
      to *console-NAME.write* file, which is sent to the serial port.

    - console interface: interacts with the console interface by
      exposing the data recorded in *console-NAME.read* file and
      writing to the *console-NAME.write* file.

    :params str hostname: *USER[:PASSWORD]@HOSTNAME* of where the IPMI BMC is
      located

    Look at :class:`ttbl.console.generic_c` for a description of
    *chunk_size* and *interchunk_wait*. This is in general needed when
    whatever is behind SSH is not doing flow control and we want the
    server to slow down sending things.

    For example, create an IPMI recoder console driver and insert it
    into the power rail (its interface as power control makes it be
    called to start/stop recording when the target powers on/off) and
    then it is also registered as the target's console:

    >>> sol0_pc = ttbl.console.serial_pc(console_file_name)
    >>>
    >>> ttbl.config.targets[name].interface_add(
    >>>     "power",
    >>>     ttbl.power.interface(
    >>>         ...
    >>>         sol0_pc,
    >>>         ...
    >>>     )
    >>> ttbl.config.targets[name].interface_add(
    >>>     "console",
    >>>     ttbl.console.interface(
    >>>         sol0 = sol0_pc,
    >>>         default = "sol0",
    >>>     )
    >>> )


    :param str hostname: BMC location
      *[USERNAME[:PASSWORD]]@hostname.com*; note *PASSWORD* can be the
      bare password or a string that indicates how to get it; refer to
      the argument *password* for :func:`commonl.password_get`.

    :param int ipmi_timeout: seconds to wait for IPMI response (will be
      passed to *ipmitool*'s *-N* option
    :param int ipmi_retries: times to retry the IPMI operation (will be
      passed to *ipmitool*'s *-R* option.
    """
    def __init__(self, hostname,
                 precheck_wait = 0.5,
                 chunk_size = 5, interchunk_wait = 0.1,
                 ipmi_timeout = 10, ipmi_retries = 3):
        assert isinstance(hostname, basestring)
        assert isinstance(ipmi_timeout, numbers.Real)
        assert isinstance(ipmi_retries, int)
        ttbl.console.generic_c.__init__(self, chunk_size = chunk_size,
                                        interchunk_wait = interchunk_wait)
        ttbl.power.socat_pc.__init__(
            self,
            "PTY,link=console-%(component)s.write,rawer"
            "!!CREATE:console-%(component)s.read",
            "EXEC:'/usr/bin/ipmitool -N %(ipmi_timeout)s -R %(ipmi_retries)s"
            " -H %(hostname)s -U %(username)s -E"
            " -I lanplus sol activate',sighup,sigint,sigquit",
            precheck_wait = precheck_wait,
        )
        user, password, hostname = commonl.split_user_pwd_hostname(hostname)
        # pass those fields to the socat_pc templating engine
        self.kws['hostname'] = hostname
        self.kws['username'] = user
        self.kws['password'] = password
        self.kws['ipmi_timeout'] = ipmi_timeout
        self.kws['ipmi_retries'] = ipmi_retries
        self.ipmi_timeout = ipmi_timeout
        self.ipmi_retries = ipmi_retries
        if password:
            self.env_add['IPMITOOL_PASSWORD'] = password

    def on(self, target, component):
        # if there is someone leftover reading, kick them out, there can
        # be only one
        env = dict(os.environ)
        env.update(self.env_add)
        subprocess.call(	# don't check, we don't really care
            [
                "/usr/bin/ipmitool",
                "-N", str(self.ipmi_timeout),
                "-R", str(self.ipmi_retries),
                "-H", self.kws['hostname'],
                "-U", self.kws['username'], "-E",
                "-I", "lanplus", "sol", "deactivate",
                #"-N", "10", "usesolkeepalive" # dies frequently
            ],
            stderr = subprocess.STDOUT,
            bufsize = 0,
            shell = False,
            universal_newlines = False,
            env = env,
        )
        ttbl.power.socat_pc.on(self, target, component)
        ttbl.console.generation_set(target, component)
        ttbl.console.generic_c.enable(self, target, component)

    def off(self, target, component):
        generic_c.disable(self, target, component)
        ttbl.power.socat_pc.off(self, target, component)

    # console interface; state() implemented by generic_c
    def enable(self, target, component):
        self.on(target, component)

    def disable(self, target, component):
        return self.off(target, component)


class sol_ssh_console_pc(ttbl.console.ssh_pc):
    """
    IPMI SoL over SSH console

    This augments :class:`ttbl.console.ssh_pc` in that it will first
    disable the SOL connection to avoid conflicts with other users.

    This forces the input into the SSH channel to the BMC to be
    chunked each five bytes with a 0.1 second delay in between. This
    seems to gives most BMCs a breather re flow control.

    :params str hostname: *USER[:PASSWORD]@HOSTNAME* of where the IPMI BMC is
      located

    :param str hostname: BMC location
      *[USERNAME[:PASSWORD]]@hostname.com*; note *PASSWORD* can be the
      bare password or a string that indicates how to get it; refer to
      the argument *password* for :func:`commonl.password_get`.

    :param int ipmi_timeout: seconds to wait for IPMI response (will be
      passed to *ipmitool*'s *-N* option
    :param int ipmi_retries: times to retry the IPMI operation (will be
      passed to *ipmitool*'s *-R* option.
    """
    def __init__(self, hostname, ssh_port = 22,
                 chunk_size = 5, interchunk_wait = 0.1,
                 ipmi_timeout = 10, ipmi_retries = 3):
        assert isinstance(ipmi_timeout, numbers.Real)
        assert isinstance(ipmi_retries, int)
        ttbl.console.ssh_pc.__init__(self, hostname,
                                     port = ssh_port, chunk_size = chunk_size,
                                     interchunk_wait = interchunk_wait)
        _user, password, _hostname = commonl.split_user_pwd_hostname(hostname)
        self.ipmi_timeout = ipmi_timeout
        self.ipmi_retries = ipmi_retries
        if password:
            self.env_add['IPMITOOL_PASSWORD'] = password
        self.paranoid_get_samples = 1

    def on(self, target, component):
        # if there is someone leftover reading, kick them out, there can
        # be only one
        env = dict(os.environ)
        env.update(self.env_add)
        subprocess.call(	# don't check, we don't really care
            [
                "/usr/bin/ipmitool",
                "-N", str(self.ipmi_timeout),
                "-R", str(self.ipmi_retries),
                "-H", self.kws['hostname'],
                "-U", self.kws['username'], "-E",
                "-I", "lanplus", "sol", "deactivate",
            ],
            stderr = subprocess.STDOUT,
            env = env,
        )
        ttbl.console.ssh_pc.on(self, target, component)<|MERGE_RESOLUTION|>--- conflicted
+++ resolved
@@ -20,16 +20,9 @@
 import subprocess
 import time
 
-<<<<<<< HEAD
-from tcfl import commonl
-from tcfl.commonl import requirements
-import ttbl
-=======
 import commonl
-import commonl.requirements
 import ttbl.power
 import ttbl.console
->>>>>>> d65fb97a
 
 import pyghmi.ipmi.command
 
@@ -240,7 +233,7 @@
       passed to *ipmitool*'s *-R* option.
     """
     def __init__(self, hostname, ipmi_timeout = 10, ipmi_retries = 3):
-        assert isinstance(hostname, basestring)
+        assert isinstance(hostname, str)
         assert isinstance(ipmi_timeout, numbers.Real)
         assert isinstance(ipmi_retries, int)
         ttbl.power.impl_c.__init__(self, paranoid = True)
@@ -370,7 +363,7 @@
                  precheck_wait = 0.5,
                  chunk_size = 5, interchunk_wait = 0.1,
                  ipmi_timeout = 10, ipmi_retries = 3):
-        assert isinstance(hostname, basestring)
+        assert isinstance(hostname, str)
         assert isinstance(ipmi_timeout, numbers.Real)
         assert isinstance(ipmi_retries, int)
         ttbl.console.generic_c.__init__(self, chunk_size = chunk_size,
