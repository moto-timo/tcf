--- conflicted
+++ resolved
@@ -242,12 +242,8 @@
         # the group name, and save only the name the name is between
         # CN=%GROUP NAME%,DC=...
         groups = []
-<<<<<<< HEAD
-        for group in data_record['memberOf']:
+        for group in data_record.get('memberOf', []):
             group = group.decode('utf-8')
-=======
-        for group in data_record.get('memberOf', []):
->>>>>>> 83fff9a1
             tmp = group.split(",")
             for i in tmp:
                 if i.startswith('CN='):
@@ -257,17 +253,6 @@
         groups = set(groups)
         # Given the group list @groups, check which more roles we
         # need to add based on group membership
-<<<<<<< HEAD
-        for group in groups:
-            for role_name, role in self.roles.items():
-                ldap_groups = role.get('groups', [])
-                if ldap_groups == None:
-                    # anyone, not  necessarily member of any group
-                    token_roles.add(role_name)
-                elif group in ldap_groups:
-                    token_roles.add(role_name)
-        return token_roles
-=======
         for role_name, role in self.roles.iteritems():
             role_groups = role.get('groups', [])
             if role_groups == None:
@@ -287,7 +272,6 @@
             " field, which is reserved"
         data['roles'] = token_roles
         return data
->>>>>>> 83fff9a1
 
 
 class ldap_map_c(object):
