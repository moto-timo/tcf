--- conflicted
+++ resolved
@@ -12,12 +12,8 @@
 import re
 import subprocess
 
-<<<<<<< HEAD
-from typing import Pattern
-
-=======
+import typing
 import commonl
->>>>>>> d65fb97a
 import ttbl
 
 class interface(ttbl.tt_interface):
@@ -88,7 +84,7 @@
             "allowed command name, got %s" \
             % type(allowed_commands).__name__
         count = 0
-        for key, data in allowed_commands.items():
+        for key, data in list(allowed_commands.items()):
             assert isinstance(key, str), \
                 "allowed_commands: item #%d: keys must be strings, found %s" \
                 % (count, type(key).__name__)
@@ -104,7 +100,7 @@
                             "expected for allowed argument"
                             % type(item).__name__)
                     assert isinstance(item[0],
-                                      ( str, Pattern )), \
+                                      ( str, typing.Pattern )), \
                         "allowed_commands: item #%d/%d[0]: first value must " \
                         "be a string or compiled regex, found a %s" \
                         % (count, count2, type(item).__name__)
@@ -114,7 +110,7 @@
                         % (count, count2, type(item).__name__)
                 else:
                     assert isinstance(item,
-                                      ( str, Pattern )), \
+                                      ( str, typing.Pattern )), \
                         "allowed_commands: item #%d/%d: values in list must " \
                         "be strings or compiled regexs, found a %s" \
                         % (count, count2, type(item).__name__)
@@ -189,7 +185,7 @@
     def _regex_make(arg):
         if isinstance(arg, str):
             return re.compile(re.escape(arg))
-        elif isinstance(arg, Pattern):
+        elif isinstance(arg, typing.Pattern):
             return arg
         raise ValueError("Bad type given (%s); str or re.compile() expected"
                          % type(arg).__name__)
@@ -295,7 +291,7 @@
 
     def get_list(self, _target, _who, _args, _files, _user_path):
         data = dict()
-        for command, param_list in self.allowed_commands.items():
+        for command, param_list in list(self.allowed_commands.items()):
             _param_list = []
             count = 0
             for param in param_list:
@@ -303,12 +299,12 @@
                     value = param[0]
                     if isinstance(value, str):
                         _param_list.append(value)
-                    elif isinstance(value, Pattern):
+                    elif isinstance(value, typing.Pattern):
                         _param_list.append(value.pattern)
                     else:
                         assert(
                             "BUG: bad type %s in item #%d, expected "
-                            "str or Pattern"
+                            "str or typing.Pattern"
                             % (type(value).__name__, count))
                 else:
                     _param_list.append(param)
