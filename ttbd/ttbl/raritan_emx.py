#! /usr/bin/python2
#
# Copyright (c) 2019 Intel Corporation
#
# SPDX-License-Identifier: Apache-2.0
#
# Original by Jing Han
#
# pylint: disable = missing-docstring

import urllib.parse

import commonl

import ttbl
import ttbl.power
import raritan
import raritan.rpc
import raritan.rpc.pdumodel

class pci(ttbl.power.impl_c): # pylint: disable = abstract-method
    """
    Power control interface for the Raritan EMX family of PDUs (eg: PX3-\*)

    Tested with a PX3-5190R with FW v3.3.10.5-43736

    In any place in the TCF server configuration where a power control
    implementation is needed and served by this PDU, thus insert:

    >>> import ttbl.raritan_emx
    >>>
    >>> ...
    >>>    ttbl.raritan_emx.pci('https://USER:PASSWORD@HOSTNAME', OUTLET#)

    :param str url: URL to access the PDU in the form::

        https://[USERNAME:PASSWORD@]HOSTNAME

      Note the login credentials are optional, but must be matching
      whatever is configured in the PDU for HTTP basic
      authentication and permissions to change outlet state.

    :param int outlet: number of the outlet in the PDU to control;
      this is an integer 1-N (N varies depending on the PDU model)

    :param bool https_verify: (optional, default *True*) do or
      do not HTTPS certificate verification.

    :param str password: (optional) password to use for
      authentication; will be processed with
      :func:`commonl.password_get`; if not specified, it is extracted
      from the URL if present there.

    Other parameters as to :class:ttbl.power.impl_c.

    The RPC implementation is documented in
    https://help.raritan.com/json-rpc/emx/v3.4.0; while this driver
    uses the Raritan SDK driver, probably this is overkill--we could
    do the calls using JSON-RPC directly using jsonrpclib to avoid
    having to install the SDK, which is not packaged for easy
    redistribution and install.

    .. _raritan_emx_setup:

    **Bill of materials**

    - a Raritan EMX-compatible PDU (such as the PX3)

    - a network cable

    - a connection to a network switch to which the server is also
      connected (*nsN*) -- ideally this shall be an infrastructure
      network, isolated from a general use network and any test
      networks.

    **System setup**

    In the server

    1. Install the Raritan's SDK (it is not available as a PIP
       package) from https://www.raritan.com/support/product/emx
       (EMX JSON-RPC SDK)::

         $ wget http://cdn.raritan.com/download/EMX/version-3.5.0/EMX_JSON_RPC_SDK_3.5.0_45371.zip
         $ unzip -x EMX_JSON_RPC_SDK_3.5.0_45371.zip
         $ sudo install -m 0755 -o root -g root -d /usr/local/lib/python2.7/site-packages/raritan
         $ sudo cp -a emx-json-rpc-sdk-030500-45371/emx-python-api/raritan/* /usr/local/lib/python2.7/site-packages/raritan

    2. As the Raritan SDK had to be installed manually away from PIP
       or distro package management, ensurePython to looks into
       */usr/local/lib/python2.7/site-packages* for packages.

       Add your server configuration in a
       */etc/ttbd-production/conf_00_paths.py*::

         sys.path.append("/usr/local/lib/python2.7/site-packages")

       so it is parsed before any configuration that tries to import
       :mod:`ttbl.raritan_emx`.

    **Connecting the PDU**

    - Connect the PDU to the network

    - Assign the right IP and ensure name resolution works; convention
      is to use a short name *spN* (for Switch Power number *N*)

    - Configure a username/password with privilege to set the outlet
      state

    - Configure the system to power up all outlets after power loss
      (this is needed so the infrastructure can bring itself up
      without intervention, as for example it is a good practice to
      connect the servers to switched outlets so they can be remotely
      controlled).

    """
<<<<<<< HEAD
    def __init__(self, url, outlet_number, https_verify = True):
        assert isinstance(url, str)
=======
    def __init__(self, url, outlet_number, https_verify = True,
                 password = None, **kwargs):
        assert isinstance(url, basestring)
>>>>>>> 4f2624cd
        assert isinstance(outlet_number, int) and outlet_number > 0
        assert password == None or isinstance(password, basestring)

<<<<<<< HEAD
        ttbl.power.impl_c.__init__(self)
        self.url = urllib.parse.urlparse(url)
=======
        ttbl.power.impl_c.__init__(self, **kwargs)
        self.url = urlparse.urlparse(url)
        if password:
            self.password = commonl.password_get(
                self.url.netloc, self.url.username, password)
        else:
            self.password = None
>>>>>>> 4f2624cd
        # note the indexes for the SW are 0-based, while in the labels
        # in the HW for humans, they are 1 based.
        self.outlet_number = outlet_number - 1
        self.https_verify = https_verify
        self._outlet_rpc = None
        url_no_password = "%s://%s" % (self.url.scheme, self.url.hostname)
        self.upid_set("Raritan PDU %s #%d" % (url_no_password, outlet_number),
                      url = url_no_password, outlet = outlet_number)


    @property
    def _outlet(self):
        # return a Raritan SDK outlet object on which we can run API
        # calls; if not initialized, initialize it on the run.
        #
        # Why not do this in __init__? Because the server runs in
        # multiple processes--this call may come from another process
        # and the initialization done in __init__ might have staled
        # when the processes forked.
        if not self._outlet_rpc:
            if self.password:
                password = self.password
            else:
                password = self.url.password
            agent = raritan.rpc.Agent(
                self.url.scheme, self.url.hostname,
                self.url.username, password,
                disable_certificate_verification = not self.https_verify)
            pdu = raritan.rpc.pdumodel.Pdu("/model/pdu/0", agent)
            outlets = pdu.getOutlets()
            self._outlet_rpc = outlets[self.outlet_number]
        return self._outlet_rpc

    def on(self, _target, _component):
        self._outlet.setPowerState(
            raritan.rpc.pdumodel.Outlet.PowerState.PS_ON)

    def off(self, _target, _component):
        self._outlet.setPowerState(
            raritan.rpc.pdumodel.Outlet.PowerState.PS_OFF)

    def get(self, _target, _component):
        # We cannot call self._outlet.getState() directly--there seems
        # to be a compat issue between this version of the API in the
        # unit I tested with and what this API expects, with a missing
        # field 'loadShed' in the returned value dict.
        #
        # So we call getState by hand (from
        # raritan/Interface.py:Interface.Method) and we extract the
        # value manually.
        obj = self._outlet.getState
        r = obj.parent.agent.json_rpc(obj.parent.target, obj.name, {})
        state = r['_ret_']['powerState']

        if state == 0:
            return False
        return True<|MERGE_RESOLUTION|>--- conflicted
+++ resolved
@@ -115,29 +115,19 @@
       controlled).
 
     """
-<<<<<<< HEAD
-    def __init__(self, url, outlet_number, https_verify = True):
-        assert isinstance(url, str)
-=======
     def __init__(self, url, outlet_number, https_verify = True,
                  password = None, **kwargs):
-        assert isinstance(url, basestring)
->>>>>>> 4f2624cd
+        assert isinstance(url, str)
         assert isinstance(outlet_number, int) and outlet_number > 0
-        assert password == None or isinstance(password, basestring)
+        assert password == None or isinstance(password, str)
 
-<<<<<<< HEAD
-        ttbl.power.impl_c.__init__(self)
+        ttbl.power.impl_c.__init__(self, **kwargs)
         self.url = urllib.parse.urlparse(url)
-=======
-        ttbl.power.impl_c.__init__(self, **kwargs)
-        self.url = urlparse.urlparse(url)
         if password:
             self.password = commonl.password_get(
                 self.url.netloc, self.url.username, password)
         else:
             self.password = None
->>>>>>> 4f2624cd
         # note the indexes for the SW are 0-based, while in the labels
         # in the HW for humans, they are 1 based.
         self.outlet_number = outlet_number - 1
