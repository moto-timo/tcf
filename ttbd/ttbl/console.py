--- conflicted
+++ resolved
@@ -948,14 +948,9 @@
     """
     def __init__(self, hostname, port = 22, crlf = '\r',
                  chunk_size = 0, interchunk_wait = 0.1,
-<<<<<<< HEAD
-                 extra_opts = None, command_sequence = None):
-        assert isinstance(hostname, str)
-=======
                  extra_opts = None, command_sequence = None,
                  **kwargs):
-        assert isinstance(hostname, basestring)
->>>>>>> 83fff9a1
+        assert isinstance(hostname, str)
         assert port > 0
         assert extra_opts == None \
             or ( isinstance(extra_opts, dict) \
