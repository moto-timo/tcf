#! /usr/bin/python
#
# Copyright (c) 2017 Intel Corporation
#
# SPDX-License-Identifier: Apache-2.0
#

#
# Invoke with
#
# VERSION=$(git describe) python ./setup.py bdist_rpm
#
#
import os

import distutils
import distutils.command.bdist_rpm
import distutils.command.install_data
import distutils.command.sdist
import distutils.command.build_py
import distutils.core
import distutils.sysconfig

import setupl

distutils.core.setup(
    name = 'ttbd-pos',
    description = "TCF TTBD server Provisioning OS extensions",
    long_description = """\
These are the extensions to the TTBD server that enable to do fast
imaging on PC-class targets via DHCP / TFTP.
""",
    version = setupl.version,
    url = "http://intel.github.com/tcf",
    author = "Inaky Perez-Gonzalez",
    author_email = "inaky.perez-gonzalez@intel.com",
    cmdclass = dict(
        install_data = setupl._install_data,
    ),
    packages = [ ],
    scripts = [ ],
    data_files = [
        ( 'etc/systemd/system/ttbd@.service.d/', [
            'pos.conf'
        ]),
        ( '/etc/httpd/conf.d/', [
            'ttbd.conf',
        ]),
        ( '/etc/exports.d/', [
            'ttbd-pos.exports',
        ]),
        ( '@prefix@/share/tcf/', [
            'kickstart-install.sh',
            'tcf-image-setup.sh',
        ]),
        ( '@prefix@/share/tcf/content', [
<<<<<<< HEAD
            'evemu.bin.tar.gz'
=======
            'evemu.bin.armv7l.tar.gz',
            'evemu.bin.x86_64.tar.gz',
>>>>>>> 4f2624cd
        ]),
    ],
)<|MERGE_RESOLUTION|>--- conflicted
+++ resolved
@@ -54,12 +54,8 @@
             'tcf-image-setup.sh',
         ]),
         ( '@prefix@/share/tcf/content', [
-<<<<<<< HEAD
-            'evemu.bin.tar.gz'
-=======
             'evemu.bin.armv7l.tar.gz',
             'evemu.bin.x86_64.tar.gz',
->>>>>>> 4f2624cd
         ]),
     ],
 )